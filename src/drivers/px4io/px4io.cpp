/****************************************************************************
 *
 *   Copyright (c) 2012, 2013 PX4 Development Team. All rights reserved.
 *
 * Redistribution and use in source and binary forms, with or without
 * modification, are permitted provided that the following conditions
 * are met:
 *
 * 1. Redistributions of source code must retain the above copyright
 *    notice, this list of conditions and the following disclaimer.
 * 2. Redistributions in binary form must reproduce the above copyright
 *    notice, this list of conditions and the following disclaimer in
 *    the documentation and/or other materials provided with the
 *    distribution.
 * 3. Neither the name PX4 nor the names of its contributors may be
 *    used to endorse or promote products derived from this software
 *    without specific prior written permission.
 *
 * THIS SOFTWARE IS PROVIDED BY THE COPYRIGHT HOLDERS AND CONTRIBUTORS
 * "AS IS" AND ANY EXPRESS OR IMPLIED WARRANTIES, INCLUDING, BUT NOT
 * LIMITED TO, THE IMPLIED WARRANTIES OF MERCHANTABILITY AND FITNESS
 * FOR A PARTICULAR PURPOSE ARE DISCLAIMED. IN NO EVENT SHALL THE
 * COPYRIGHT OWNER OR CONTRIBUTORS BE LIABLE FOR ANY DIRECT, INDIRECT,
 * INCIDENTAL, SPECIAL, EXEMPLARY, OR CONSEQUENTIAL DAMAGES (INCLUDING,
 * BUT NOT LIMITED TO, PROCUREMENT OF SUBSTITUTE GOODS OR SERVICES; LOSS
 * OF USE, DATA, OR PROFITS; OR BUSINESS INTERRUPTION) HOWEVER CAUSED
 * AND ON ANY THEORY OF LIABILITY, WHETHER IN CONTRACT, STRICT
 * LIABILITY, OR TORT (INCLUDING NEGLIGENCE OR OTHERWISE) ARISING IN
 * ANY WAY OUT OF THE USE OF THIS SOFTWARE, EVEN IF ADVISED OF THE
 * POSSIBILITY OF SUCH DAMAGE.
 *
 ****************************************************************************/

/**
 * @file px4io.cpp
 * Driver for the PX4IO board.
 *
 * PX4IO is connected via I2C.
 */

#include <nuttx/config.h>

#include <sys/types.h>
#include <stdint.h>
#include <stdbool.h>
#include <assert.h>
#include <debug.h>
#include <time.h>
#include <queue.h>
#include <errno.h>
#include <string.h>
#include <stdio.h>
#include <stdlib.h>
#include <unistd.h>
#include <fcntl.h>
#include <math.h>

#include <arch/board/board.h>

#include <drivers/device/device.h>
#include <drivers/device/i2c.h>
#include <drivers/drv_rc_input.h>
#include <drivers/drv_pwm_output.h>
#include <drivers/drv_gpio.h>
#include <drivers/drv_hrt.h>
#include <drivers/drv_mixer.h>

#include <systemlib/mixer/mixer.h>
#include <systemlib/perf_counter.h>
#include <systemlib/err.h>
#include <systemlib/systemlib.h>
#include <systemlib/scheduling_priorities.h>
#include <systemlib/param/param.h>

#include <uORB/topics/actuator_controls.h>
#include <uORB/topics/actuator_controls_effective.h>
#include <uORB/topics/actuator_outputs.h>
#include <uORB/topics/actuator_armed.h>
#include <uORB/topics/safety.h>
#include <uORB/topics/vehicle_control_mode.h>
#include <uORB/topics/vehicle_command.h>
#include <uORB/topics/rc_channels.h>
#include <uORB/topics/battery_status.h>
#include <uORB/topics/parameter_update.h>
#include <debug.h>

#include <mavlink/mavlink_log.h>
#include "uploader.h"
#include <modules/px4iofirmware/protocol.h>

#define PX4IO_SET_DEBUG			_IOC(0xff00, 0)
#define PX4IO_INAIR_RESTART_ENABLE	_IOC(0xff00, 1)

/**
 * The PX4IO class.
 *
 * Encapsulates PX4FMU to PX4IO communications modeled as file operations.
 */
class PX4IO : public device::I2C
{
public:
	/**
	 * Constructor.
	 * 
	 * Initialize all class variables.
	 */
	PX4IO();
	/**
	 * Destructor.
	 * 
	 * Wait for worker thread to terminate.
	 */
	virtual ~PX4IO();

	/**
	 * Initialize the PX4IO class.
	 * 
	 * Initialize the physical I2C interface to PX4IO. Retrieve relevant initial system parameters. Initialize PX4IO registers.
	 */
	virtual int		init();

	/**
	 * IO Control handler.
	 * 
	 * Handle all IOCTL calls to the PX4IO file descriptor.
	 *
	 * @param[in] filp file handle (not used). This function is always called directly through object reference
	 * @param[in] cmd the IOCTL command
	 * @param[in] the IOCTL command parameter (optional)
	 */
	virtual int		ioctl(file *filp, int cmd, unsigned long arg);

	/**
	 * write handler.
	 * 
	 * Handle writes to the PX4IO file descriptor.
	 *
	 * @param[in] filp file handle (not used). This function is always called directly through object reference
	 * @param[in] buffer pointer to the data buffer to be written
	 * @param[in] len size in bytes to be written
	 * @return number of bytes written
	 */
	virtual ssize_t		write(file *filp, const char *buffer, size_t len);

	/**
	* Set the update rate for actuator outputs from FMU to IO.
	*
	* @param[in] rate The rate in Hz actuator output are sent to IO.
	*      Min 10 Hz, max 400 Hz
	*/
	int      		set_update_rate(int rate);

	/**
	* Set the battery current scaling and bias
	*
	* @param[in] amp_per_volt
	* @param[in] amp_bias
	*/
	void      		set_battery_current_scaling(float amp_per_volt, float amp_bias);

	/**
	 * Push failsafe values to IO.
	 *
	 * @param[in] vals Failsafe control inputs: in us PPM (900 for zero, 1500 for centered, 2100 for full)
	 * @param[in] len Number of channels, could up to 8
	 */
	int			set_failsafe_values(const uint16_t *vals, unsigned len);

	/**
<<<<<<< HEAD
	 * Set the minimum PWM signals when armed
	 */
	int 			set_min_values(const uint16_t *vals, unsigned len);

	/**
	 * Set the maximum PWM signal when armed
	 */
	int 			set_max_values(const uint16_t *vals, unsigned len);

	/**
	 * Set an idle PWM signal that is active right after startup, even when SAFETY_SAFE
	 */
	int 			set_idle_values(const uint16_t *vals, unsigned len);

	/**
	* Print the current status of IO
	*/
=======
	 * Print IO status.
	 *
	 * Print all relevant IO status information
	 */
>>>>>>> d90345a1
	void			print_status();

	/**
	 * Set the DSM VCC is controlled by relay one flag
	 *
	 * @param[in] enable true=DSM satellite VCC is controlled by relay1, false=DSM satellite VCC not controlled
	 */
	inline void		set_dsm_vcc_ctl(bool enable)
	{
		_dsm_vcc_ctl = enable;
	};

	/**
	 * Get the DSM VCC is controlled by relay one flag
	 *
	 * @return true=DSM satellite VCC is controlled by relay1, false=DSM satellite VCC not controlled
	 */
	inline bool		get_dsm_vcc_ctl()
	{
		return _dsm_vcc_ctl;
	};

private:
	// XXX
	unsigned		_max_actuators;		///<Maximum # of actuators supported by PX4IO
	unsigned		_max_controls;		///<Maximum # of controls supported by PX4IO
	unsigned		_max_rc_input;		///<Maximum receiver channels supported by PX4IO
	unsigned		_max_relays;		///<Maximum relays supported by PX4IO
	unsigned		_max_transfer;		///<Maximum number of I2C transfers supported by PX4IO

	unsigned 		_update_interval;	///<Subscription interval limiting send rate

	volatile int		_task;			///<worker task id
	volatile bool		_task_should_exit;	///<worker terminate flag

	int			_mavlink_fd;		///<mavlink file descriptor

	perf_counter_t		_perf_update;		///<local performance counter

	/* cached IO state */
	uint16_t		_status;		///<Various IO status flags
	uint16_t		_alarms;		///<Various IO alarms

	/* subscribed topics */
<<<<<<< HEAD
	int			_t_actuators;	///< actuator controls topic
	int			_t_actuator_armed;	///< system armed control topic
	int 			_t_vehicle_control_mode;	///< vehicle control mode topic
	int			_t_param;	///< parameter update topic

	/* advertised topics */
	orb_advert_t 		_to_input_rc;	///< rc inputs from io
	orb_advert_t 		_to_actuators_effective; ///< effective actuator controls topic
	orb_advert_t		_to_outputs;	///< mixed servo outputs topic
	orb_advert_t		_to_battery;	///< battery status / voltage
	orb_advert_t		_to_safety;	///< status of safety
=======
	int			_t_actuators;		///<actuator controls topic
	int			_t_armed;		///<system armed control topic
	int 			_t_vstatus;		///<system / vehicle status
	int			_t_param;		///<parameter update topic

	/* advertised topics */
	orb_advert_t 		_to_input_rc;		///<rc inputs from IO topic
	orb_advert_t 		_to_actuators_effective; ///<effective actuator controls topic
	orb_advert_t		_to_outputs;		///<mixed servo outputs topic
	orb_advert_t		_to_battery;		///<battery status / voltage topic
>>>>>>> d90345a1

	actuator_outputs_s	_outputs;		///<mixed outputs
	actuator_controls_effective_s _controls_effective; ///<effective controls

	bool			_primary_pwm_device;	///<true if we are the default PWM output

	float			_battery_amp_per_volt;	///<current sensor amps/volt
	float			_battery_amp_bias;	///<current sensor bias
	float			_battery_mamphour_total;///<amp hours consumed so far
	uint64_t		_battery_last_timestamp;///<last amp hour calculation timestamp

	bool			_dsm_vcc_ctl;		///<true if relay 1 controls DSM satellite RX power

	/**
	 * Trampoline to the worker task
	 */
	static void		task_main_trampoline(int argc, char *argv[]);

	/**
	 * worker task
	 */
	void			task_main();

	/**
	 * Send controls to IO
	 */
	int			io_set_control_state();

	/**
	 * Update IO's arming-related state
	 */
	int			io_set_arming_state();

	/**
	 * Push RC channel configuration to IO.
	 */
	int			io_set_rc_config();

	/**
	 * Fetch status and alarms from IO
	 *
	 * Also publishes battery voltage/current.
	 */
	int			io_get_status();

	/**
	 * Fetch RC inputs from IO.
	 *
	 * @param input_rc	Input structure to populate.
	 * @return		OK if data was returned.
	 */
	int			io_get_raw_rc_input(rc_input_values &input_rc);

	/**
	 * Fetch and publish raw RC input data.
	 */
	int			io_publish_raw_rc();

	/**
	 * Fetch and publish the mixed control values.
	 */
	int			io_publish_mixed_controls();

	/**
	 * Fetch and publish the PWM servo outputs.
	 */
	int			io_publish_pwm_outputs();

	/**
	 * write register(s)
	 *
	 * @param page		Register page to write to.
	 * @param offset	Register offset to start writing at.
	 * @param values	Pointer to array of values to write.
	 * @param num_values	The number of values to write.
	 * @return		Zero if all values were successfully written.
	 */
	int			io_reg_set(uint8_t page, uint8_t offset, const uint16_t *values, unsigned num_values);

	/**
	 * write a register
	 *
	 * @param page		Register page to write to.
	 * @param offset	Register offset to write to.
	 * @param value		Value to write.
	 * @return		Zero if the value was written successfully.
	 */
	int			io_reg_set(uint8_t page, uint8_t offset, const uint16_t value);

	/**
	 * read register(s)
	 *
	 * @param page		Register page to read from.
	 * @param offset	Register offset to start reading from.
	 * @param values	Pointer to array where values should be stored.
	 * @param num_values	The number of values to read.
	 * @return		Zero if all values were successfully read.
	 */
	int			io_reg_get(uint8_t page, uint8_t offset, uint16_t *values, unsigned num_values);

	/**
	 * read a register
	 *
	 * @param page		Register page to read from.
	 * @param offset	Register offset to start reading from.
	 * @return		Register value that was read, or _io_reg_get_error on error.
	 */
	uint32_t		io_reg_get(uint8_t page, uint8_t offset);
	static const uint32_t	_io_reg_get_error = 0x80000000;

	/**
	 * modify a register
	 *
	 * @param page		Register page to modify.
	 * @param offset	Register offset to modify.
	 * @param clearbits	Bits to clear in the register.
	 * @param setbits	Bits to set in the register.
	 */
	int			io_reg_modify(uint8_t page, uint8_t offset, uint16_t clearbits, uint16_t setbits);

	/**
	 * Send mixer definition text to IO
	 */
	int			mixer_send(const char *buf, unsigned buflen);

	/**
	 * Handle a status update from IO.
	 *
	 * Publish IO status information if necessary.
	 *
	 * @param status	The status register
	 */
	int			io_handle_status(uint16_t status);

	/**
	 * Handle an alarm update from IO.
	 *
	 * Publish IO alarm information if necessary.
	 *
	 * @param alarm		The status register
	 */
	int			io_handle_alarms(uint16_t alarms);

};


namespace
{

PX4IO	*g_dev;

}

PX4IO::PX4IO() :
	I2C("px4io", PX4IO_DEVICE_PATH, PX4_I2C_BUS_ONBOARD, PX4_I2C_OBDEV_PX4IO, 320000),
	_max_actuators(0),
	_max_controls(0),
	_max_rc_input(0),
	_max_relays(0),
	_max_transfer(16),	/* sensible default */
	_update_interval(0),
	_task(-1),
	_task_should_exit(false),
	_mavlink_fd(-1),
	_perf_update(perf_alloc(PC_ELAPSED, "px4io update")),
	_status(0),
	_alarms(0),
	_t_actuators(-1),
	_t_actuator_armed(-1),
	_t_vehicle_control_mode(-1),
	_t_param(-1),
	_to_input_rc(0),
	_to_actuators_effective(0),
	_to_outputs(0),
	_to_battery(0),
	_to_safety(0),
	_primary_pwm_device(false),
	_battery_amp_per_volt(90.0f/5.0f), // this matches the 3DR current sensor
	_battery_amp_bias(0),
	_battery_mamphour_total(0),
	_battery_last_timestamp(0),
	_dsm_vcc_ctl(false)
{
	/* we need this potentially before it could be set in task_main */
	g_dev = this;

	/* open MAVLink text channel */
	_mavlink_fd = ::open(MAVLINK_LOG_DEVICE, 0);

	_debug_enabled = true;
}

PX4IO::~PX4IO()
{
	/* tell the task we want it to go away */
	_task_should_exit = true;

	/* spin waiting for the task to stop */
	for (unsigned i = 0; (i < 10) && (_task != -1); i++) {
		/* give it another 100ms */
		usleep(100000);
	}

	/* well, kill it anyway, though this will probably crash */
	if (_task != -1)
		task_delete(_task);

	g_dev = nullptr;
}

int
PX4IO::init()
{
	int ret;

	ASSERT(_task == -1);

	/* do regular cdev init */
	ret = I2C::init();
	if (ret != OK)
		return ret;

	/*
	 * Enable a couple of retries for operations to IO.
	 *
	 * Register read/write operations are intentionally idempotent
	 * so this is safe as designed.
	 */
	_retries = 2;

	/* get IO's last seen FMU state */
	int val = io_reg_get(PX4IO_PAGE_SETUP, PX4IO_P_SETUP_ARMING);
	if (val == _io_reg_get_error) {
		mavlink_log_emergency(_mavlink_fd, "[IO] ERROR! FAILED READING STATE");
	}
	uint16_t arming = val;

	/* get basic software version */
	/* basic configuration */
	usleep(5000);

	unsigned proto_version = io_reg_get(PX4IO_PAGE_CONFIG, PX4IO_P_CONFIG_PROTOCOL_VERSION);
	unsigned sw_version = io_reg_get(PX4IO_PAGE_CONFIG, PX4IO_P_CONFIG_SOFTWARE_VERSION);

	if (proto_version != PX4IO_P_CONFIG_PROTOCOL_VERSION_MAGIC) {
		mavlink_log_emergency(_mavlink_fd, "[IO] ERROR! PROTO VER MISMATCH: v%u vs v%u\n",
			proto_version,
			PX4IO_P_CONFIG_PROTOCOL_VERSION_MAGIC);

		mavlink_log_emergency(_mavlink_fd, "[IO] Please update PX4IO firmware.");
		log("protocol version mismatch (v%u on IO vs v%u on FMU)", proto_version, PX4IO_P_CONFIG_PROTOCOL_VERSION_MAGIC);
		return 1;
	}

	if (sw_version != PX4IO_P_CONFIG_SOFTWARE_VERSION_MAGIC) {
		mavlink_log_emergency(_mavlink_fd, "[IO] ERROR! SOFTWARE VER MISMATCH: v%u vs v%u\n",
			proto_version,
			PX4IO_P_CONFIG_SOFTWARE_VERSION_MAGIC);

		mavlink_log_emergency(_mavlink_fd, "[IO] Please update PX4IO firmware.");
		log("software version mismatch (v%u on IO vs v%u on FMU)", sw_version, PX4IO_P_CONFIG_SOFTWARE_VERSION_MAGIC);
		return 1;
	}

	/* get some parameters */
	_max_actuators = io_reg_get(PX4IO_PAGE_CONFIG, PX4IO_P_CONFIG_ACTUATOR_COUNT);
	_max_controls = io_reg_get(PX4IO_PAGE_CONFIG, PX4IO_P_CONFIG_CONTROL_COUNT);
	_max_relays    = io_reg_get(PX4IO_PAGE_CONFIG, PX4IO_P_CONFIG_RELAY_COUNT);
	_max_transfer  = io_reg_get(PX4IO_PAGE_CONFIG, PX4IO_P_CONFIG_MAX_TRANSFER) - 2;
	_max_rc_input  = io_reg_get(PX4IO_PAGE_CONFIG, PX4IO_P_CONFIG_RC_INPUT_COUNT);
	if ((_max_actuators < 1) || (_max_actuators > 255) ||
	    (_max_relays < 1)    || (_max_relays > 255)    ||
	    (_max_transfer < 16)   || (_max_transfer > 255)    ||
	    (_max_rc_input < 1)  || (_max_rc_input > 255)) {

		log("failed getting parameters from PX4IO");
		mavlink_log_emergency(_mavlink_fd, "[IO] param read fail, abort.");
		return -1;
	}
	if (_max_rc_input > RC_INPUT_MAX_CHANNELS)
		_max_rc_input = RC_INPUT_MAX_CHANNELS;

	/*
	 * Check for IO flight state - if FMU was flagged to be in
	 * armed state, FMU is recovering from an in-air reset.
	 * Read back status and request the commander to arm
	 * in this case.
	 */

	printf("arming 0x%04x%s%s%s%s\n",
		arming,
		((arming & PX4IO_P_SETUP_ARMING_FMU_ARMED)          ? " FMU_ARMED" : ""),
		((arming & PX4IO_P_SETUP_ARMING_IO_ARM_OK)	    ? " IO_ARM_OK" : ""),
		((arming & PX4IO_P_SETUP_ARMING_MANUAL_OVERRIDE_OK) ? " MANUAL_OVERRIDE_OK" : ""),
		((arming & PX4IO_P_SETUP_ARMING_INAIR_RESTART_OK)   ? " INAIR_RESTART_OK" : ""),
		((arming & PX4IO_P_SETUP_ARMING_FAILSAFE_CUSTOM)    ? " FAILSAFE CUSTOM" : ""));


	/*
	 * in-air restart is only tried if the IO board reports it is
	 * already armed, and has been configured for in-air restart
	 */
	if ((arming & PX4IO_P_SETUP_ARMING_INAIR_RESTART_OK) &&
	    (arming & PX4IO_P_SETUP_ARMING_FMU_ARMED)) {

	    	mavlink_log_emergency(_mavlink_fd, "[IO] RECOVERING FROM FMU IN-AIR RESTART");
	    	log("INAIR RESTART RECOVERY (needs commander app running)");

		/* WARNING: COMMANDER app/vehicle status must be initialized.
		 * If this fails (or the app is not started), worst-case IO
		 * remains untouched (so manual override is still available).
		 */

		int safety_sub = orb_subscribe(ORB_ID(actuator_armed));
		/* fill with initial values, clear updated flag */
		struct actuator_armed_s safety;
		uint64_t try_start_time = hrt_absolute_time();
		bool updated = false;
		
		/* keep checking for an update, ensure we got a arming information,
		   not something that was published a long time ago. */
		do {
			orb_check(safety_sub, &updated);

			if (updated) {
				/* got data, copy and exit loop */
				orb_copy(ORB_ID(actuator_armed), safety_sub, &safety);
				break;
			}

			/* wait 10 ms */
			usleep(10000);

			/* abort after 5s */
			if ((hrt_absolute_time() - try_start_time)/1000 > 50000) {
				log("failed to recover from in-air restart (1), aborting IO driver init.");
				return 1;
			}

		} while (true);

		/* send command to arm system via command API */
		vehicle_command_s cmd;
		/* request arming */
		cmd.param1 = 1.0f;
		cmd.param2 = 0;
		cmd.param3 = 0;
		cmd.param4 = 0;
		cmd.param5 = 0;
		cmd.param6 = 0;
		cmd.param7 = 0;
		cmd.command = VEHICLE_CMD_COMPONENT_ARM_DISARM;
		// cmd.target_system = status.system_id;
		// cmd.target_component = status.component_id;
		// cmd.source_system = status.system_id;
		// cmd.source_component = status.component_id;
		/* ask to confirm command */
		cmd.confirmation =  1;

		/* send command once */
		orb_advert_t pub = orb_advertise(ORB_ID(vehicle_command), &cmd);

		/* spin here until IO's state has propagated into the system */
		do {
			orb_check(safety_sub, &updated);

			if (updated) {
				orb_copy(ORB_ID(actuator_armed), safety_sub, &safety);
			}

			/* wait 50 ms */
			usleep(50000);

			/* abort after 5s */
			if ((hrt_absolute_time() - try_start_time)/1000 > 2000) {
				log("failed to recover from in-air restart (2), aborting IO driver init.");
				return 1;
			}

			/* re-send if necessary */
			if (!safety.armed) {
				orb_publish(ORB_ID(vehicle_command), pub, &cmd);
				log("re-sending arm cmd");
			}

		/* keep waiting for state change for 2 s */
		} while (!safety.armed);

	/* regular boot, no in-air restart, init IO */
	} else {


		/* dis-arm IO before touching anything */
		io_reg_modify(PX4IO_PAGE_SETUP, PX4IO_P_SETUP_ARMING, 
			PX4IO_P_SETUP_ARMING_FMU_ARMED |
			PX4IO_P_SETUP_ARMING_INAIR_RESTART_OK |
			PX4IO_P_SETUP_ARMING_MANUAL_OVERRIDE_OK | 
			PX4IO_P_SETUP_ARMING_ALWAYS_PWM_ENABLE, 0);

		/* publish RC config to IO */
		ret = io_set_rc_config();
		if (ret != OK) {
			log("failed to update RC input config");
			mavlink_log_info(_mavlink_fd, "[IO] RC config upload fail");
			return ret;
		}

	}

	/* try to claim the generic PWM output device node as well - it's OK if we fail at this */
	ret = register_driver(PWM_OUTPUT_DEVICE_PATH, &fops, 0666, (void *)this);

	if (ret == OK) {
		log("default PWM output device");
		_primary_pwm_device = true;
	}

	/* start the IO interface task */
	_task = task_create("px4io", SCHED_PRIORITY_ACTUATOR_OUTPUTS, 4096, (main_t)&PX4IO::task_main_trampoline, nullptr);

	if (_task < 0) {
		debug("task start failed: %d", errno);
		return -errno;
	}

	mavlink_log_info(_mavlink_fd, "[IO] init ok (sw v.%u)", sw_version);

	return OK;
}

void
PX4IO::task_main_trampoline(int argc, char *argv[])
{
	g_dev->task_main();
}

void
PX4IO::task_main()
{
	hrt_abstime last_poll_time = 0;
	int mavlink_fd = ::open(MAVLINK_LOG_DEVICE, 0);

	log("starting");


	/*
	 * Subscribe to the appropriate PWM output topic based on whether we are the
	 * primary PWM output or not.
	 */
	_t_actuators = orb_subscribe(_primary_pwm_device ? ORB_ID_VEHICLE_ATTITUDE_CONTROLS :
				     ORB_ID(actuator_controls_1));
	orb_set_interval(_t_actuators, 20);		/* default to 50Hz */

	_t_actuator_armed = orb_subscribe(ORB_ID(actuator_armed));
	orb_set_interval(_t_actuator_armed, 200);		/* 5Hz update rate */

	_t_vehicle_control_mode = orb_subscribe(ORB_ID(vehicle_control_mode));
	orb_set_interval(_t_vehicle_control_mode, 200);		/* 5Hz update rate max. */

	_t_param = orb_subscribe(ORB_ID(parameter_update));
	orb_set_interval(_t_param, 500);		/* 2Hz update rate max. */

	/* poll descriptor */
	pollfd fds[4];
	fds[0].fd = _t_actuators;
	fds[0].events = POLLIN;
	fds[1].fd = _t_actuator_armed;
	fds[1].events = POLLIN;
	fds[2].fd = _t_vehicle_control_mode;
	fds[2].events = POLLIN;
	fds[3].fd = _t_param;
	fds[3].events = POLLIN;

	debug("ready");

	/* lock against the ioctl handler */
	lock();

	/* loop talking to IO */
	while (!_task_should_exit) {

		/* adjust update interval */
		if (_update_interval != 0) {
			if (_update_interval < 5)
				_update_interval = 5;
			if (_update_interval > 100)
				_update_interval = 100;
			orb_set_interval(_t_actuators, _update_interval);
			_update_interval = 0;
		}

		/* sleep waiting for topic updates, but no more than 20ms */
		unlock();
		int ret = ::poll(&fds[0], sizeof(fds) / sizeof(fds[0]), 20);
		lock();

		/* this would be bad... */
		if (ret < 0) {
			log("poll error %d", errno);
			continue;
		}

		perf_begin(_perf_update);
		hrt_abstime now = hrt_absolute_time();

		/* if we have new control data from the ORB, handle it */
		if (fds[0].revents & POLLIN)
			io_set_control_state();

		/* if we have an arming state update, handle it */
		if ((fds[1].revents & POLLIN) || (fds[2].revents & POLLIN))
			io_set_arming_state();

		/*
		 * If it's time for another tick of the polling status machine,
		 * try it now.
		 */
		if ((now - last_poll_time) >= 20000) {

			/*
			 * Pull status and alarms from IO.
			 */
			io_get_status();

			/*
			 * Get raw R/C input from IO.
			 */
			io_publish_raw_rc();

			/*
			 * Fetch mixed servo controls and PWM outputs from IO.
			 *
			 * XXX We could do this at a reduced rate in many/most cases.
			 */
			io_publish_mixed_controls();
			io_publish_pwm_outputs();

			/*
			 * If parameters have changed, re-send RC mappings to IO
			 *
			 * XXX this may be a bit spammy
			 */
			if (fds[3].revents & POLLIN) {
				parameter_update_s pupdate;
				int32_t dsm_bind_val;
				param_t dsm_bind_param;

				// See if bind parameter has been set, and reset it to 0
				param_get(dsm_bind_param = param_find("RC_DSM_BIND"), &dsm_bind_val);
				if (dsm_bind_val) {
					if (!(_status & PX4IO_P_STATUS_FLAGS_ARMED)) {
						if ((dsm_bind_val == 1) || (dsm_bind_val == 2)) {
							mavlink_log_info(mavlink_fd, "[IO] binding dsm%c rx", dsm_bind_val == 1 ? '2' : 'x');
							ioctl(nullptr, DSM_BIND_START, dsm_bind_val == 1 ? 3 : 7);
						} else {
							mavlink_log_info(mavlink_fd, "[IO] invalid bind type, bind request rejected");
						}
					} else {
						mavlink_log_info(mavlink_fd, "[IO] system armed, bind request rejected"); 
					}
					dsm_bind_val = 0;
					param_set(dsm_bind_param, &dsm_bind_val);
				}

				/* copy to reset the notification */
				orb_copy(ORB_ID(parameter_update), _t_param, &pupdate);

				/* re-upload RC input config as it may have changed */
				io_set_rc_config();
			}
		}

		perf_end(_perf_update);
	}

	unlock();

	debug("exiting");

	/* clean up the alternate device node */
	if (_primary_pwm_device)
		unregister_driver(PWM_OUTPUT_DEVICE_PATH);

	/* tell the dtor that we are exiting */
	_task = -1;
	_exit(0);
}

int
PX4IO::io_set_control_state()
{
	actuator_controls_s	controls;	///< actuator outputs
	uint16_t 		regs[_max_actuators];

	/* get controls */
	orb_copy(_primary_pwm_device ? ORB_ID_VEHICLE_ATTITUDE_CONTROLS :
	     ORB_ID(actuator_controls_1), _t_actuators, &controls);

	for (unsigned i = 0; i < _max_controls; i++)
		regs[i] = FLOAT_TO_REG(controls.control[i]);

	/* copy values to registers in IO */
	return io_reg_set(PX4IO_PAGE_CONTROLS, 0, regs, _max_controls);
}

int
PX4IO::set_failsafe_values(const uint16_t *vals, unsigned len)
{
	if (len > _max_actuators)
		/* fail with error */
		return E2BIG;

	/* copy values to registers in IO */
	return io_reg_set(PX4IO_PAGE_FAILSAFE_PWM, 0, vals, len);
}

int
PX4IO::set_min_values(const uint16_t *vals, unsigned len)
{
	uint16_t 		regs[_max_actuators];

	if (len > _max_actuators)
		/* fail with error */
		return E2BIG;

	/* copy values to registers in IO */
	return io_reg_set(PX4IO_PAGE_CONTROL_MIN_PWM, 0, vals, len);
}

int
PX4IO::set_max_values(const uint16_t *vals, unsigned len)
{
	uint16_t 		regs[_max_actuators];

	if (len > _max_actuators)
		/* fail with error */
		return E2BIG;

	/* copy values to registers in IO */
	return io_reg_set(PX4IO_PAGE_CONTROL_MAX_PWM, 0, vals, len);
}

int
PX4IO::set_idle_values(const uint16_t *vals, unsigned len)
{
	uint16_t 		regs[_max_actuators];

	if (len > _max_actuators)
		/* fail with error */
		return E2BIG;

	printf("Sending IDLE values\n");

	/* copy values to registers in IO */
	return io_reg_set(PX4IO_PAGE_IDLE_PWM, 0, vals, len);
}


int
PX4IO::io_set_arming_state()
{
	actuator_armed_s	armed;		///< system armed state
	vehicle_control_mode_s	control_mode;	///< vehicle_control_mode

	orb_copy(ORB_ID(actuator_armed), _t_actuator_armed, &armed);
	orb_copy(ORB_ID(vehicle_control_mode), _t_vehicle_control_mode, &control_mode);

	uint16_t set = 0;
	uint16_t clear = 0;

<<<<<<< HEAD
	_system_armed = armed.armed;

=======
>>>>>>> d90345a1
	if (armed.armed && !armed.lockdown) {
		set |= PX4IO_P_SETUP_ARMING_FMU_ARMED;
	} else {
		clear |= PX4IO_P_SETUP_ARMING_FMU_ARMED;
	}
	if (armed.ready_to_arm) {
		set |= PX4IO_P_SETUP_ARMING_IO_ARM_OK;
	} else {
		clear |= PX4IO_P_SETUP_ARMING_IO_ARM_OK;
	}

	if (control_mode.flag_external_manual_override_ok) {
		set |= PX4IO_P_SETUP_ARMING_MANUAL_OVERRIDE_OK;
	} else {
		clear |= PX4IO_P_SETUP_ARMING_MANUAL_OVERRIDE_OK;
	}

	return io_reg_modify(PX4IO_PAGE_SETUP, PX4IO_P_SETUP_ARMING, clear, set);
}

int
PX4IO::io_set_rc_config()
{
	unsigned offset = 0;
	int input_map[_max_rc_input];
	int32_t ichan;
	int ret = OK;

	/*
	 * Generate the input channel -> control channel mapping table;
	 * assign RC_MAP_ROLL/PITCH/YAW/THROTTLE to the canonical
	 * controls.
	 */
	for (unsigned i = 0; i < _max_rc_input; i++)
		input_map[i] = -1;

	/*
	 * NOTE: The indices for mapped channels are 1-based
	 *       for compatibility reasons with existing
	 *       autopilots / GCS'.
	 */
	param_get(param_find("RC_MAP_ROLL"), &ichan);
	if ((ichan >= 0) && (ichan < (int)_max_rc_input))
		input_map[ichan - 1] = 0;

	param_get(param_find("RC_MAP_PITCH"), &ichan);
	if ((ichan >= 0) && (ichan < (int)_max_rc_input))
		input_map[ichan - 1] = 1;

	param_get(param_find("RC_MAP_YAW"), &ichan);
	if ((ichan >= 0) && (ichan < (int)_max_rc_input))
		input_map[ichan - 1] = 2;

	param_get(param_find("RC_MAP_THROTTLE"), &ichan);
	if ((ichan >= 0) && (ichan < (int)_max_rc_input))
		input_map[ichan - 1] = 3;

	ichan = 4;
	for (unsigned i = 0; i < _max_rc_input; i++)
		if (input_map[i] == -1)
			input_map[i] = ichan++;

	/*
	 * Iterate all possible RC inputs.
	 */
	for (unsigned i = 0; i < _max_rc_input; i++) {
		uint16_t regs[PX4IO_P_RC_CONFIG_STRIDE];
		char pname[16];
		float fval;

		/*
		 * RC params are floats, but do only
		 * contain integer values. Do not scale
		 * or cast them, let the auto-typeconversion
		 * do its job here.
		 * Channels: 500 - 2500
		 * Inverted flag: -1 (inverted) or 1 (normal)
		 */

		sprintf(pname, "RC%d_MIN", i + 1);
		param_get(param_find(pname), &fval);
		regs[PX4IO_P_RC_CONFIG_MIN] = fval;

		sprintf(pname, "RC%d_TRIM", i + 1);
		param_get(param_find(pname), &fval);
		regs[PX4IO_P_RC_CONFIG_CENTER] = fval;

		sprintf(pname, "RC%d_MAX", i + 1);
		param_get(param_find(pname), &fval);
		regs[PX4IO_P_RC_CONFIG_MAX] = fval;

		sprintf(pname, "RC%d_DZ", i + 1);
		param_get(param_find(pname), &fval);
		regs[PX4IO_P_RC_CONFIG_DEADZONE] = fval;

		regs[PX4IO_P_RC_CONFIG_ASSIGNMENT] = input_map[i];

		regs[PX4IO_P_RC_CONFIG_OPTIONS] = PX4IO_P_RC_CONFIG_OPTIONS_ENABLED;
		sprintf(pname, "RC%d_REV", i + 1);
		param_get(param_find(pname), &fval);

		/*
		 * This has been taken for the sake of compatibility
		 * with APM's setup / mission planner: normal: 1,
		 * inverted: -1
		 */
		if (fval < 0) {
			regs[PX4IO_P_RC_CONFIG_OPTIONS] |= PX4IO_P_RC_CONFIG_OPTIONS_REVERSE;
		}

		/* send channel config to IO */
		ret = io_reg_set(PX4IO_PAGE_RC_CONFIG, offset, regs, PX4IO_P_RC_CONFIG_STRIDE);
		if (ret != OK) {
			log("rc config upload failed");
			break;
		}

		/* check the IO initialisation flag */
		if (!(io_reg_get(PX4IO_PAGE_STATUS, PX4IO_P_STATUS_FLAGS) & PX4IO_P_STATUS_FLAGS_INIT_OK)) {
			log("config for RC%d rejected by IO", i + 1);
			break;
		}

		offset += PX4IO_P_RC_CONFIG_STRIDE;
	}

	return ret;
}

int
PX4IO::io_handle_status(uint16_t status)
{
	int ret = 1;
	/**
	 * WARNING: This section handles in-air resets.
	 */

	/* check for IO reset - force it back to armed if necessary */
	if (_status & PX4IO_P_STATUS_FLAGS_SAFETY_OFF && !(status & PX4IO_P_STATUS_FLAGS_SAFETY_OFF)
		&& !(status & PX4IO_P_STATUS_FLAGS_ARM_SYNC)) {
		/* set the arming flag */
		ret = io_reg_modify(PX4IO_PAGE_STATUS, PX4IO_P_STATUS_FLAGS, 0, PX4IO_P_STATUS_FLAGS_SAFETY_OFF | PX4IO_P_STATUS_FLAGS_ARM_SYNC);

		/* set new status */
		_status = status;
		_status &= PX4IO_P_STATUS_FLAGS_SAFETY_OFF;
	} else if (!(_status & PX4IO_P_STATUS_FLAGS_ARM_SYNC)) {

		/* set the sync flag */
		ret = io_reg_modify(PX4IO_PAGE_STATUS, PX4IO_P_STATUS_FLAGS, 0, PX4IO_P_STATUS_FLAGS_ARM_SYNC);
		/* set new status */
		_status = status;

	} else {
		ret = 0;

		/* set new status */
		_status = status;
	}

	/**
	 * Get and handle the safety status
	 */
	struct safety_s safety;
	safety.timestamp = hrt_absolute_time();

	if (status & PX4IO_P_STATUS_FLAGS_SAFETY_OFF) {
		safety.safety_off = true;
		safety.safety_switch_available = true;
	} else {
		safety.safety_off = false;
		safety.safety_switch_available = true;
	}

	/* lazily publish the safety status */
	if (_to_safety > 0) {
		orb_publish(ORB_ID(safety), _to_safety, &safety);
	} else {
		_to_safety = orb_advertise(ORB_ID(safety), &safety);
	}

	return ret;
}

int
PX4IO::io_handle_alarms(uint16_t alarms)
{

	/* XXX handle alarms */


	/* set new alarms state */
	_alarms = alarms;

	return 0;
}

int
PX4IO::io_get_status()
{
	uint16_t	regs[4];
	int		ret;

	/* get STATUS_FLAGS, STATUS_ALARMS, STATUS_VBATT, STATUS_IBATT in that order */
	ret = io_reg_get(PX4IO_PAGE_STATUS, PX4IO_P_STATUS_FLAGS, &regs[0], sizeof(regs) / sizeof(regs[0]));
	if (ret != OK)
		return ret;

	io_handle_status(regs[0]);
	io_handle_alarms(regs[1]);
	
	/* only publish if battery has a valid minimum voltage */
	if (regs[2] > 3300) {
		battery_status_s	battery_status;

		battery_status.timestamp = hrt_absolute_time();

		/* voltage is scaled to mV */
		battery_status.voltage_v = regs[2] / 1000.0f;

		/*
		  regs[3] contains the raw ADC count, as 12 bit ADC
		  value, with full range being 3.3v
		 */
		battery_status.current_a = regs[3] * (3.3f/4096.0f) * _battery_amp_per_volt;
		battery_status.current_a += _battery_amp_bias;

		/*
		  integrate battery over time to get total mAh used
		 */
		if (_battery_last_timestamp != 0) {
			_battery_mamphour_total += battery_status.current_a * 
				(battery_status.timestamp - _battery_last_timestamp) * 1.0e-3f / 3600;
		}
		battery_status.discharged_mah = _battery_mamphour_total;
		_battery_last_timestamp = battery_status.timestamp;

		/* lazily publish the battery voltage */
		if (_to_battery > 0) {
			orb_publish(ORB_ID(battery_status), _to_battery, &battery_status);
		} else {
			_to_battery = orb_advertise(ORB_ID(battery_status), &battery_status);
		}
	}

	return ret;
}

int
PX4IO::io_get_raw_rc_input(rc_input_values &input_rc)
{
	uint32_t channel_count;
	int	ret = OK;

	/* we don't have the status bits, so input_source has to be set elsewhere */
	input_rc.input_source = RC_INPUT_SOURCE_UNKNOWN;
	
	/*
	 * XXX Because the channel count and channel data are fetched
	 *     separately, there is a risk of a race between the two
	 *     that could leave us with channel data and a count that 
	 *     are out of sync.
	 *     Fixing this would require a guarantee of atomicity from
	 *     IO, and a single fetch for both count and channels.
	 *
	 * XXX Since IO has the input calibration info, we ought to be
	 *     able to get the pre-fixed-up controls directly.
	 *
	 * XXX can we do this more cheaply? If we knew we had DMA, it would
	 *     almost certainly be better to just get all the inputs...
	 */
	channel_count =  io_reg_get(PX4IO_PAGE_RAW_RC_INPUT, PX4IO_P_RAW_RC_COUNT);
	if (channel_count == _io_reg_get_error)
		return -EIO;
	if (channel_count > RC_INPUT_MAX_CHANNELS)
		channel_count = RC_INPUT_MAX_CHANNELS;
	input_rc.channel_count = channel_count;

	if (channel_count > 0) {
		ret = io_reg_get(PX4IO_PAGE_RAW_RC_INPUT, PX4IO_P_RAW_RC_BASE, input_rc.values, channel_count);
		if (ret == OK)
			input_rc.timestamp = hrt_absolute_time();
	}

	return ret;
}

int
PX4IO::io_publish_raw_rc()
{
	/* if no raw RC, just don't publish */
	if (!(_status & PX4IO_P_STATUS_FLAGS_RC_OK))
		return OK;

	/* fetch values from IO */
	rc_input_values	rc_val;
	rc_val.timestamp = hrt_absolute_time();

	int ret = io_get_raw_rc_input(rc_val);
	if (ret != OK)
		return ret;

	/* sort out the source of the values */
	if (_status & PX4IO_P_STATUS_FLAGS_RC_PPM) {
		rc_val.input_source = RC_INPUT_SOURCE_PX4IO_PPM;
	} else if (_status & PX4IO_P_STATUS_FLAGS_RC_DSM) {
		rc_val.input_source = RC_INPUT_SOURCE_PX4IO_SPEKTRUM;
	} else if (_status & PX4IO_P_STATUS_FLAGS_RC_SBUS) {
		rc_val.input_source = RC_INPUT_SOURCE_PX4IO_SBUS;
	} else {
		rc_val.input_source = RC_INPUT_SOURCE_UNKNOWN;
	}

	/* lazily advertise on first publication */
	if (_to_input_rc == 0) {
		_to_input_rc = orb_advertise(ORB_ID(input_rc), &rc_val);
	} else { 
		orb_publish(ORB_ID(input_rc), _to_input_rc, &rc_val);
	}

	return OK;
}

int
PX4IO::io_publish_mixed_controls()
{
	/* if no FMU comms(!) just don't publish */
	if (!(_status & PX4IO_P_STATUS_FLAGS_FMU_OK))
		return OK;

	/* if not taking raw PPM from us, must be mixing */
	if (_status & PX4IO_P_STATUS_FLAGS_RAW_PWM)
		return OK;

	/* data we are going to fetch */
	actuator_controls_effective_s controls_effective;
	controls_effective.timestamp = hrt_absolute_time();

	/* get actuator controls from IO */
	uint16_t act[_max_actuators];
	int ret = io_reg_get(PX4IO_PAGE_ACTUATORS, 0, act, _max_actuators);
	if (ret != OK)
		return ret;

	/* convert from register format to float */
	for (unsigned i = 0; i < _max_actuators; i++)
		controls_effective.control_effective[i] = REG_TO_FLOAT(act[i]);

	/* laxily advertise on first publication */
	if (_to_actuators_effective == 0) {
		_to_actuators_effective = 
			orb_advertise((_primary_pwm_device ? 
				ORB_ID_VEHICLE_ATTITUDE_CONTROLS_EFFECTIVE : 
				ORB_ID(actuator_controls_effective_1)),
					   &controls_effective);
	} else {
		orb_publish((_primary_pwm_device ? 
			ORB_ID_VEHICLE_ATTITUDE_CONTROLS_EFFECTIVE : 
			ORB_ID(actuator_controls_effective_1)),
			_to_actuators_effective, &controls_effective);
	}

	return OK;
}

int
PX4IO::io_publish_pwm_outputs()
{
	/* if no FMU comms(!) just don't publish */
	if (!(_status & PX4IO_P_STATUS_FLAGS_FMU_OK))
		return OK;

	/* data we are going to fetch */
	actuator_outputs_s outputs;
	outputs.timestamp = hrt_absolute_time();

	/* get servo values from IO */
	uint16_t ctl[_max_actuators];
	int ret = io_reg_get(PX4IO_PAGE_SERVOS, 0, ctl, _max_actuators);
	if (ret != OK)
		return ret;

	/* convert from register format to float */
	for (unsigned i = 0; i < _max_actuators; i++)
		outputs.output[i] = ctl[i];
	outputs.noutputs = _max_actuators;

	/* lazily advertise on first publication */
	if (_to_outputs == 0) {
		_to_outputs = orb_advertise((_primary_pwm_device ?
			ORB_ID_VEHICLE_CONTROLS :
			ORB_ID(actuator_outputs_1)),
			&outputs);
	} else {
		orb_publish((_primary_pwm_device ?
			ORB_ID_VEHICLE_CONTROLS :
			ORB_ID(actuator_outputs_1)),
			_to_outputs,
			&outputs);
	}

	return OK;
}

int
PX4IO::io_reg_set(uint8_t page, uint8_t offset, const uint16_t *values, unsigned num_values)
{
	/* range check the transfer */
	if (num_values > ((_max_transfer) / sizeof(*values))) {
		debug("io_reg_set: too many registers (%u, max %u)", num_values, _max_transfer / 2);
		return -EINVAL;
	}

	/* set up the transfer */
	uint8_t 	addr[2] = {
		page,
		offset
	};
	i2c_msg_s	msgv[2];

	msgv[0].flags = 0;
	msgv[0].buffer = addr;
	msgv[0].length = 2;
	msgv[1].flags = I2C_M_NORESTART;
	msgv[1].buffer = (uint8_t *)values;
	msgv[1].length = num_values * sizeof(*values);

	/* perform the transfer */
	int ret = transfer(msgv, 2);
	if (ret != OK)
		debug("io_reg_set: error %d", ret);
	return ret;
}

int
PX4IO::io_reg_set(uint8_t page, uint8_t offset, uint16_t value)
{
	return io_reg_set(page, offset, &value, 1);
}

int
PX4IO::io_reg_get(uint8_t page, uint8_t offset, uint16_t *values, unsigned num_values)
{
	/* set up the transfer */
	uint8_t		addr[2] = {
		page,
		offset
	};
	i2c_msg_s	msgv[2];

	msgv[0].flags = 0;
	msgv[0].buffer = addr;
	msgv[0].length = 2;
	msgv[1].flags = I2C_M_READ;
	msgv[1].buffer = (uint8_t *)values;
	msgv[1].length = num_values * sizeof(*values);

	/* perform the transfer */
	int ret = transfer(msgv, 2);
	if (ret != OK)
		debug("io_reg_get: data error %d", ret);
	return ret;
}

uint32_t
PX4IO::io_reg_get(uint8_t page, uint8_t offset)
{
	uint16_t value;

	if (io_reg_get(page, offset, &value, 1))
		return _io_reg_get_error;

	return value;
}

int
PX4IO::io_reg_modify(uint8_t page, uint8_t offset, uint16_t clearbits, uint16_t setbits)
{
	int ret;
	uint16_t value;

	ret = io_reg_get(page, offset, &value, 1);

	if (ret)
		return ret;
	value &= ~clearbits;
	value |= setbits;

	return io_reg_set(page, offset, value);
}

int
PX4IO::mixer_send(const char *buf, unsigned buflen)
{
	uint8_t	frame[_max_transfer];
	px4io_mixdata *msg = (px4io_mixdata *)&frame[0];
	unsigned max_len = _max_transfer - sizeof(px4io_mixdata);

	msg->f2i_mixer_magic = F2I_MIXER_MAGIC;
	msg->action = F2I_MIXER_ACTION_RESET;

	do {
		unsigned count = buflen;

		if (count > max_len)
			count = max_len;

		if (count > 0) {
			memcpy(&msg->text[0], buf, count);
			buf += count;
			buflen -= count;
		}

		/*
		 * We have to send an even number of bytes.  This
		 * will only happen on the very last transfer of a
		 * mixer, and we are guaranteed that there will be
		 * space left to round up as _max_transfer will be
		 * even.
		 */
		unsigned total_len = sizeof(px4io_mixdata) + count;
		if (total_len % 1) {
			msg->text[count] = '\0';
			total_len++;
		}

		int ret = io_reg_set(PX4IO_PAGE_MIXERLOAD, 0, (uint16_t *)frame, total_len / 2);

		if (ret) {
			log("mixer send error %d", ret);
			return ret;
		}

		msg->action = F2I_MIXER_ACTION_APPEND;

	} while (buflen > 0);

	/* check for the mixer-OK flag */
	if (io_reg_get(PX4IO_PAGE_STATUS, PX4IO_P_STATUS_FLAGS) & PX4IO_P_STATUS_FLAGS_MIXER_OK) {
		debug("mixer upload OK");
		mavlink_log_info(_mavlink_fd, "[IO] mixer upload ok");
		return 0;
	} else {
		debug("mixer rejected by IO");
		mavlink_log_info(_mavlink_fd, "[IO] mixer upload fail");
	}

	/* load must have failed for some reason */
	return -EINVAL;
}

void
PX4IO::print_status()
{
	/* basic configuration */
	printf("protocol %u software %u bootloader %u buffer %uB\n",
		io_reg_get(PX4IO_PAGE_CONFIG, PX4IO_P_CONFIG_PROTOCOL_VERSION),
		io_reg_get(PX4IO_PAGE_CONFIG, PX4IO_P_CONFIG_SOFTWARE_VERSION),
		io_reg_get(PX4IO_PAGE_CONFIG, PX4IO_P_CONFIG_BOOTLOADER_VERSION),
		io_reg_get(PX4IO_PAGE_CONFIG, PX4IO_P_CONFIG_MAX_TRANSFER));
	printf("%u controls %u actuators %u R/C inputs %u analog inputs %u relays\n",
		io_reg_get(PX4IO_PAGE_CONFIG, PX4IO_P_CONFIG_CONTROL_COUNT),
		io_reg_get(PX4IO_PAGE_CONFIG, PX4IO_P_CONFIG_ACTUATOR_COUNT),
		io_reg_get(PX4IO_PAGE_CONFIG, PX4IO_P_CONFIG_RC_INPUT_COUNT),
		io_reg_get(PX4IO_PAGE_CONFIG, PX4IO_P_CONFIG_ADC_INPUT_COUNT),
		io_reg_get(PX4IO_PAGE_CONFIG, PX4IO_P_CONFIG_RELAY_COUNT));

	/* status */
	printf("%u bytes free\n",
		io_reg_get(PX4IO_PAGE_STATUS, PX4IO_P_STATUS_FREEMEM));
	uint16_t flags = io_reg_get(PX4IO_PAGE_STATUS, PX4IO_P_STATUS_FLAGS);
	printf("status 0x%04x%s%s%s%s%s%s%s%s%s%s%s%s%s\n",
		flags,
		((flags & PX4IO_P_STATUS_FLAGS_OUTPUTS_ARMED) ? " OUTPUTS_ARMED" : ""),
		((flags & PX4IO_P_STATUS_FLAGS_SAFETY_OFF) ? " SAFETY_OFF" : " SAFETY_SAFE"),
		((flags & PX4IO_P_STATUS_FLAGS_OVERRIDE) ? " OVERRIDE" : ""),
		((flags & PX4IO_P_STATUS_FLAGS_RC_OK)    ? " RC_OK" : " RC_FAIL"),
		((flags & PX4IO_P_STATUS_FLAGS_RC_PPM)   ? " PPM" : ""),
		(((flags & PX4IO_P_STATUS_FLAGS_RC_DSM) && (!(flags & PX4IO_P_STATUS_FLAGS_RC_DSM11))) ? " DSM10" : ""),
		(((flags & PX4IO_P_STATUS_FLAGS_RC_DSM) && (flags & PX4IO_P_STATUS_FLAGS_RC_DSM11)) ? " DSM11" : ""),
		((flags & PX4IO_P_STATUS_FLAGS_RC_SBUS)  ? " SBUS" : ""),
		((flags & PX4IO_P_STATUS_FLAGS_FMU_OK)   ? " FMU_OK" : " FMU_FAIL"),
		((flags & PX4IO_P_STATUS_FLAGS_RAW_PWM)  ? " RAW_PPM" : ""),
		((flags & PX4IO_P_STATUS_FLAGS_MIXER_OK) ? " MIXER_OK" : " MIXER_FAIL"),
		((flags & PX4IO_P_STATUS_FLAGS_ARM_SYNC) ? " ARM_SYNC" : " ARM_NO_SYNC"),
		((flags & PX4IO_P_STATUS_FLAGS_INIT_OK)  ? " INIT_OK" : " INIT_FAIL"),
		((flags & PX4IO_P_STATUS_FLAGS_FAILSAFE)  ? " FAILSAFE" : ""));
	uint16_t alarms = io_reg_get(PX4IO_PAGE_STATUS, PX4IO_P_STATUS_ALARMS);
	printf("alarms 0x%04x%s%s%s%s%s%s%s\n",
		alarms,
		((alarms & PX4IO_P_STATUS_ALARMS_VBATT_LOW)     ? " VBATT_LOW" : ""),
		((alarms & PX4IO_P_STATUS_ALARMS_TEMPERATURE)   ? " TEMPERATURE" : ""),
		((alarms & PX4IO_P_STATUS_ALARMS_SERVO_CURRENT) ? " SERVO_CURRENT" : ""),
		((alarms & PX4IO_P_STATUS_ALARMS_ACC_CURRENT)   ? " ACC_CURRENT" : ""),
		((alarms & PX4IO_P_STATUS_ALARMS_FMU_LOST)      ? " FMU_LOST" : ""),
		((alarms & PX4IO_P_STATUS_ALARMS_RC_LOST)       ? " RC_LOST" : ""),
		((alarms & PX4IO_P_STATUS_ALARMS_PWM_ERROR)     ? " PWM_ERROR" : ""));
	/* now clear alarms */
	io_reg_set(PX4IO_PAGE_STATUS, PX4IO_P_STATUS_ALARMS, 0xFFFF);

	printf("vbatt %u ibatt %u vbatt scale %u\n",
	       io_reg_get(PX4IO_PAGE_STATUS, PX4IO_P_STATUS_VBATT),
	       io_reg_get(PX4IO_PAGE_STATUS, PX4IO_P_STATUS_IBATT),
	       io_reg_get(PX4IO_PAGE_SETUP, PX4IO_P_SETUP_VBATT_SCALE));
	printf("amp_per_volt %.3f amp_offset %.3f mAh discharged %.3f\n",
	       (double)_battery_amp_per_volt,
	       (double)_battery_amp_bias,
	       (double)_battery_mamphour_total);
	printf("actuators");
	for (unsigned i = 0; i < _max_actuators; i++)
		printf(" %u", io_reg_get(PX4IO_PAGE_ACTUATORS, i));
	printf("\n");
	printf("servos");
	for (unsigned i = 0; i < _max_actuators; i++)
		printf(" %u", io_reg_get(PX4IO_PAGE_SERVOS, i));
	printf("\n");
	uint16_t raw_inputs = io_reg_get(PX4IO_PAGE_RAW_RC_INPUT, PX4IO_P_RAW_RC_COUNT);
	printf("%d raw R/C inputs", raw_inputs);
	for (unsigned i = 0; i < raw_inputs; i++)
		printf(" %u", io_reg_get(PX4IO_PAGE_RAW_RC_INPUT, PX4IO_P_RAW_RC_BASE + i));
	printf("\n");
	uint16_t mapped_inputs = io_reg_get(PX4IO_PAGE_RC_INPUT, PX4IO_P_RC_VALID);
	printf("mapped R/C inputs 0x%04x", mapped_inputs);
	for (unsigned i = 0; i < _max_rc_input; i++) {
		if (mapped_inputs & (1 << i))
			printf(" %u:%d", i, REG_TO_SIGNED(io_reg_get(PX4IO_PAGE_RC_INPUT, PX4IO_P_RC_BASE + i)));
	}
	printf("\n");
	uint16_t adc_inputs = io_reg_get(PX4IO_PAGE_CONFIG, PX4IO_P_CONFIG_ADC_INPUT_COUNT);
	printf("ADC inputs");
	for (unsigned i = 0; i < adc_inputs; i++)
		printf(" %u", io_reg_get(PX4IO_PAGE_RAW_ADC_INPUT, i));
	printf("\n");

	/* setup and state */
	printf("features 0x%04x\n", io_reg_get(PX4IO_PAGE_SETUP, PX4IO_P_SETUP_FEATURES));
	uint16_t arming = io_reg_get(PX4IO_PAGE_SETUP, PX4IO_P_SETUP_ARMING);
	printf("arming 0x%04x%s%s%s%s%s%s\n",
		arming,
		((arming & PX4IO_P_SETUP_ARMING_FMU_ARMED)          ? " FMU_ARMED" : ""),
		((arming & PX4IO_P_SETUP_ARMING_IO_ARM_OK)	    ? " IO_ARM_OK" : ""),
		((arming & PX4IO_P_SETUP_ARMING_MANUAL_OVERRIDE_OK) ? " MANUAL_OVERRIDE_OK" : ""),
		((arming & PX4IO_P_SETUP_ARMING_FAILSAFE_CUSTOM)   ? " FAILSAFE_CUSTOM" : ""),
		((arming & PX4IO_P_SETUP_ARMING_INAIR_RESTART_OK)   ? " INAIR_RESTART_OK" : ""),
		((arming & PX4IO_P_SETUP_ARMING_ALWAYS_PWM_ENABLE)  ? " ALWAYS_PWM_ENABLE" : ""));
	printf("rates 0x%04x default %u alt %u relays 0x%04x\n",
		io_reg_get(PX4IO_PAGE_SETUP, PX4IO_P_SETUP_PWM_RATES),
		io_reg_get(PX4IO_PAGE_SETUP, PX4IO_P_SETUP_PWM_DEFAULTRATE),
		io_reg_get(PX4IO_PAGE_SETUP, PX4IO_P_SETUP_PWM_ALTRATE),
		io_reg_get(PX4IO_PAGE_SETUP, PX4IO_P_SETUP_RELAYS));
	printf("debuglevel %u\n", io_reg_get(PX4IO_PAGE_SETUP, PX4IO_P_SETUP_SET_DEBUG));
	printf("controls");
	for (unsigned i = 0; i < _max_controls; i++)
		printf(" %u", io_reg_get(PX4IO_PAGE_CONTROLS, i));
	printf("\n");
	for (unsigned i = 0; i < _max_rc_input; i++) {
		unsigned base = PX4IO_P_RC_CONFIG_STRIDE * i;
		uint16_t options = io_reg_get(PX4IO_PAGE_RC_CONFIG, base + PX4IO_P_RC_CONFIG_OPTIONS);
		printf("input %u min %u center %u max %u deadzone %u assigned %u options 0x%04x%s%s\n",
			i,
			io_reg_get(PX4IO_PAGE_RC_CONFIG, base + PX4IO_P_RC_CONFIG_MIN),
			io_reg_get(PX4IO_PAGE_RC_CONFIG, base + PX4IO_P_RC_CONFIG_CENTER),
			io_reg_get(PX4IO_PAGE_RC_CONFIG, base + PX4IO_P_RC_CONFIG_MAX),
			io_reg_get(PX4IO_PAGE_RC_CONFIG, base + PX4IO_P_RC_CONFIG_DEADZONE),
			io_reg_get(PX4IO_PAGE_RC_CONFIG, base + PX4IO_P_RC_CONFIG_ASSIGNMENT),
			options,
			((options & PX4IO_P_RC_CONFIG_OPTIONS_ENABLED) ? " ENABLED" : ""),
			((options & PX4IO_P_RC_CONFIG_OPTIONS_REVERSE) ? " REVERSED" : ""));
	}
	printf("failsafe");
	for (unsigned i = 0; i < _max_actuators; i++)
		printf(" %u\n", io_reg_get(PX4IO_PAGE_FAILSAFE_PWM, i));
	printf("\nidle values");
	for (unsigned i = 0; i < _max_actuators; i++)
		printf(" %u", io_reg_get(PX4IO_PAGE_IDLE_PWM, i));
	printf("\n");
}

int
PX4IO::ioctl(file * /*filep*/, int cmd, unsigned long arg)
/* Make it obvious that file * isn't used here */
{
	int ret = OK;

	/* regular ioctl? */
	switch (cmd) {
	case PWM_SERVO_ARM:
		/* set the 'armed' bit */
		ret = io_reg_modify(PX4IO_PAGE_SETUP, PX4IO_P_SETUP_ARMING, 0, PX4IO_P_SETUP_ARMING_FMU_ARMED);
		break;

	case PWM_SERVO_SET_ARM_OK:
		/* set the 'OK to arm' bit */
		ret = io_reg_modify(PX4IO_PAGE_SETUP, PX4IO_P_SETUP_ARMING, 0, PX4IO_P_SETUP_ARMING_IO_ARM_OK);
		break;

	case PWM_SERVO_CLEAR_ARM_OK:
		/* clear the 'OK to arm' bit */
		ret = io_reg_modify(PX4IO_PAGE_SETUP, PX4IO_P_SETUP_ARMING, PX4IO_P_SETUP_ARMING_IO_ARM_OK, 0);
		break;

	case PWM_SERVO_DISARM:
		/* clear the 'armed' bit */
		ret = io_reg_modify(PX4IO_PAGE_SETUP, PX4IO_P_SETUP_ARMING, PX4IO_P_SETUP_ARMING_FMU_ARMED, 0);
		break;

	case PWM_SERVO_SET_UPDATE_RATE:
		/* set the requested alternate rate */
		ret = io_reg_set(PX4IO_PAGE_SETUP, PX4IO_P_SETUP_PWM_ALTRATE, arg);
		break;

	case PWM_SERVO_SELECT_UPDATE_RATE: {

		/* blindly clear the PWM update alarm - might be set for some other reason */
		io_reg_set(PX4IO_PAGE_STATUS, PX4IO_P_STATUS_ALARMS, PX4IO_P_STATUS_ALARMS_PWM_ERROR);

		/* attempt to set the rate map */
		io_reg_set(PX4IO_PAGE_SETUP, PX4IO_P_SETUP_PWM_RATES, arg);

		/* check that the changes took */
		uint16_t alarms = io_reg_get(PX4IO_PAGE_STATUS, PX4IO_P_STATUS_ALARMS);
		if (alarms & PX4IO_P_STATUS_ALARMS_PWM_ERROR) {
			ret = -EINVAL;
			io_reg_set(PX4IO_PAGE_STATUS, PX4IO_P_STATUS_ALARMS, PX4IO_P_STATUS_ALARMS_PWM_ERROR);
		}
		break;
	}

	case PWM_SERVO_GET_COUNT:
		*(unsigned *)arg = _max_actuators;
		break;

	case DSM_BIND_START:
		io_reg_set(PX4IO_PAGE_SETUP, PX4IO_P_SETUP_DSM, dsm_bind_power_down); 
		usleep(500000);
		io_reg_set(PX4IO_PAGE_SETUP, PX4IO_P_SETUP_DSM, dsm_bind_set_rx_out);
		io_reg_set(PX4IO_PAGE_SETUP, PX4IO_P_SETUP_DSM, dsm_bind_power_up);
		usleep(50000);
		io_reg_set(PX4IO_PAGE_SETUP, PX4IO_P_SETUP_DSM, dsm_bind_send_pulses | (arg << 4));
		usleep(50000);
		io_reg_set(PX4IO_PAGE_SETUP, PX4IO_P_SETUP_DSM, dsm_bind_reinit_uart);
		break;

	case DSM_BIND_POWER_UP:
		io_reg_set(PX4IO_PAGE_SETUP, PX4IO_P_SETUP_DSM, dsm_bind_power_up);
		break;

	case PWM_SERVO_SET(0) ... PWM_SERVO_SET(PWM_OUTPUT_MAX_CHANNELS - 1): {

		/* TODO: we could go lower for e.g. TurboPWM */
		unsigned channel = cmd - PWM_SERVO_SET(0);
		if ((channel >= _max_actuators) || (arg < 900) || (arg > 2100)) {
			ret = -EINVAL;
		} else {
			/* send a direct PWM value */
			ret = io_reg_set(PX4IO_PAGE_DIRECT_PWM, channel, arg);
		}

		break;
	}

	case PWM_SERVO_GET(0) ... PWM_SERVO_GET(PWM_OUTPUT_MAX_CHANNELS - 1): {

		unsigned channel = cmd - PWM_SERVO_GET(0);

		if (channel >= _max_actuators) {
			ret = -EINVAL;
		} else {
			/* fetch a current PWM value */
			uint32_t value = io_reg_get(PX4IO_PAGE_SERVOS, channel);
			if (value == _io_reg_get_error) {
				ret = -EIO;
			} else {
				*(servo_position_t *)arg = value;
			}
		}
		break;
	}

	case PWM_SERVO_GET_RATEGROUP(0) ... PWM_SERVO_GET_RATEGROUP(PWM_OUTPUT_MAX_CHANNELS - 1): {

		unsigned channel = cmd - PWM_SERVO_GET_RATEGROUP(0);

		uint32_t value = io_reg_get(PX4IO_PAGE_PWM_INFO, PX4IO_RATE_MAP_BASE + channel);

		*(uint32_t *)arg = value;
		break;
	}

	case GPIO_RESET: {
		uint32_t bits = (1 << _max_relays) - 1;
		/* don't touch relay1 if it's controlling RX vcc */
		if (_dsm_vcc_ctl)
			bits &= ~PX4IO_RELAY1;
		ret = io_reg_modify(PX4IO_PAGE_SETUP, PX4IO_P_SETUP_RELAYS, bits, 0);
		break;
	}

	case GPIO_SET:
		arg &= ((1 << _max_relays) - 1);
		/* don't touch relay1 if it's controlling RX vcc */
		if (_dsm_vcc_ctl & (arg & PX4IO_RELAY1))
			ret = -EINVAL;
		else
			ret = io_reg_modify(PX4IO_PAGE_SETUP, PX4IO_P_SETUP_RELAYS, 0, arg);
		break;

	case GPIO_CLEAR:
		arg &= ((1 << _max_relays) - 1);
		/* don't touch relay1 if it's controlling RX vcc */
		if (_dsm_vcc_ctl & (arg & PX4IO_RELAY1))
			ret = -EINVAL;
		else
			ret = io_reg_modify(PX4IO_PAGE_SETUP, PX4IO_P_SETUP_RELAYS, arg, 0);
		break;

	case GPIO_GET:
		*(uint32_t *)arg = io_reg_get(PX4IO_PAGE_SETUP, PX4IO_P_SETUP_RELAYS);
		if (*(uint32_t *)arg == _io_reg_get_error)
			ret = -EIO;
		break;

	case MIXERIOCGETOUTPUTCOUNT:
		*(unsigned *)arg = _max_actuators;
		break;

	case MIXERIOCRESET:
		ret = 0;	/* load always resets */
		break;

	case MIXERIOCLOADBUF: {
		const char *buf = (const char *)arg;
		ret = mixer_send(buf, strnlen(buf, 2048));
		break;
	}

	case RC_INPUT_GET: {
		uint16_t status;
		rc_input_values *rc_val = (rc_input_values *)arg;

		ret = io_reg_get(PX4IO_PAGE_STATUS, PX4IO_P_STATUS_FLAGS, &status, 1);
		if (ret != OK)
			break;

		/* if no R/C input, don't try to fetch anything */
		if (!(status & PX4IO_P_STATUS_FLAGS_RC_OK)) {
			ret = -ENOTCONN;
			break;
		}

		/* sort out the source of the values */
		if (status & PX4IO_P_STATUS_FLAGS_RC_PPM) {
			rc_val->input_source = RC_INPUT_SOURCE_PX4IO_PPM;
		} else if (status & PX4IO_P_STATUS_FLAGS_RC_DSM) {
			rc_val->input_source = RC_INPUT_SOURCE_PX4IO_SPEKTRUM;
		} else if (status & PX4IO_P_STATUS_FLAGS_RC_SBUS) {
			rc_val->input_source = RC_INPUT_SOURCE_PX4IO_SBUS;
		} else {
			rc_val->input_source = RC_INPUT_SOURCE_UNKNOWN;
		}

		/* read raw R/C input values */
		ret = io_reg_get(PX4IO_PAGE_RAW_RC_INPUT, PX4IO_P_RAW_RC_BASE, &(rc_val->values[0]), _max_rc_input);
		break;
	}

	case PX4IO_SET_DEBUG:
		/* set the debug level */
		ret = io_reg_set(PX4IO_PAGE_SETUP, PX4IO_P_SETUP_SET_DEBUG, arg);
		break;

	case PX4IO_INAIR_RESTART_ENABLE:
		/* set/clear the 'in-air restart' bit */
		if (arg) {
			ret = io_reg_modify(PX4IO_PAGE_SETUP, PX4IO_P_SETUP_ARMING, 0, PX4IO_P_SETUP_ARMING_INAIR_RESTART_OK);
		} else {
			ret = io_reg_modify(PX4IO_PAGE_SETUP, PX4IO_P_SETUP_ARMING, PX4IO_P_SETUP_ARMING_INAIR_RESTART_OK, 0);
		}
		break;

	default:
		/* not a recognized value */
		ret = -ENOTTY;
	}

	return ret;
}

ssize_t
PX4IO::write(file * /*filp*/, const char *buffer, size_t len)
/* Make it obvious that file * isn't used here */
{
	unsigned count = len / 2;

	if (count > _max_actuators)
		count = _max_actuators;
	if (count > 0) {
		int ret = io_reg_set(PX4IO_PAGE_DIRECT_PWM, 0, (uint16_t *)buffer, count);
		if (ret != OK)
			return ret;
	}
	return count * 2;
}

int
PX4IO::set_update_rate(int rate)
{
	int interval_ms = 1000 / rate;
	if (interval_ms < 5) {
		interval_ms = 5;
		warnx("update rate too high, limiting interval to %d ms (%d Hz).", interval_ms, 1000 / interval_ms);
	}

	if (interval_ms > 100) {
		interval_ms = 100;
		warnx("update rate too low, limiting to %d ms (%d Hz).", interval_ms, 1000 / interval_ms);
	}

	_update_interval = interval_ms;
	return 0;
}

void
PX4IO::set_battery_current_scaling(float amp_per_volt, float amp_bias)
{
	_battery_amp_per_volt = amp_per_volt;
	_battery_amp_bias = amp_bias;
}

extern "C" __EXPORT int px4io_main(int argc, char *argv[]);

namespace
{

void
start(int argc, char *argv[])
{
	if (g_dev != nullptr)
		errx(1, "already loaded");

	/* create the driver - it will set g_dev */
	(void)new PX4IO();

	if (g_dev == nullptr)
		errx(1, "driver alloc failed");

	if (OK != g_dev->init()) {
		delete g_dev;
		errx(1, "driver init failed");
	}

	int dsm_vcc_ctl;

	if (param_get(param_find("RC_RL1_DSM_VCC"), &dsm_vcc_ctl) == OK) {
		if (dsm_vcc_ctl) {
			g_dev->set_dsm_vcc_ctl(true);
			g_dev->ioctl(nullptr, DSM_BIND_POWER_UP, 0);
		}
	}
	exit(0);
}

void
bind(int argc, char *argv[])
{
	int pulses;

	if (g_dev == nullptr)
		errx(1, "px4io must be started first");

	if (!g_dev->get_dsm_vcc_ctl())
		errx(1, "DSM bind feature not enabled");

	if (argc < 3)
		errx(0, "needs argument, use dsm2 or dsmx");

	if (!strcmp(argv[2], "dsm2"))
		pulses = 3;
	else if (!strcmp(argv[2], "dsmx"))
		pulses = 7;
	else 
		errx(1, "unknown parameter %s, use dsm2 or dsmx", argv[2]);

	warnx("This command will only bind DSM if satellite VCC (red wire) is controlled by relay 1.");

	g_dev->ioctl(nullptr, DSM_BIND_START, pulses);

	exit(0);

}

void
test(void)
{
	int		fd;
	unsigned	servo_count = 0;
	unsigned	pwm_value = 1000;
	int		direction = 1;
	int		ret;

	fd = open(PX4IO_DEVICE_PATH, O_WRONLY);

	if (fd < 0)
		err(1, "failed to open device");

	if (ioctl(fd, PWM_SERVO_GET_COUNT, (unsigned long)&servo_count))
		err(1, "failed to get servo count");

	/* tell IO that its ok to disable its safety with the switch */
	ret = ioctl(fd, PWM_SERVO_SET_ARM_OK, 0);
	if (ret != OK)
		err(1, "PWM_SERVO_SET_ARM_OK");

	if (ioctl(fd, PWM_SERVO_ARM, 0))
		err(1, "failed to arm servos");

	/* Open console directly to grab CTRL-C signal */
	int console = open("/dev/console", O_NONBLOCK | O_RDONLY | O_NOCTTY);
	if (!console)
		err(1, "failed opening console");

	warnx("Press CTRL-C or 'c' to abort.");

	for (;;) {

		/* sweep all servos between 1000..2000 */
		servo_position_t servos[servo_count];
		for (unsigned i = 0; i < servo_count; i++)
			servos[i] = pwm_value;

		ret = write(fd, servos, sizeof(servos));
		if (ret != (int)sizeof(servos))
			err(1, "error writing PWM servo data, wrote %u got %d", sizeof(servos), ret);

		if (direction > 0) {
			if (pwm_value < 2000) {
				pwm_value++;
			} else {
				direction = -1;
			}
		} else {
			if (pwm_value > 1000) {
				pwm_value--;
			} else {
				direction = 1;
			}
		}

		/* readback servo values */
		for (unsigned i = 0; i < servo_count; i++) {
			servo_position_t value;

			if (ioctl(fd, PWM_SERVO_GET(i), (unsigned long)&value))
				err(1, "error reading PWM servo %d", i);
			if (value != servos[i])
				errx(1, "servo %d readback error, got %u expected %u", i, value, servos[i]);
		}

		/* Check if user wants to quit */
		char c;
		if (read(console, &c, 1) == 1) {
			if (c == 0x03 || c == 0x63 || c == 'q') {
				warnx("User abort\n");
				close(console);
				exit(0);
			}
		}
	}
}

void
monitor(void)
{
	unsigned cancels = 3;
	printf("Hit <enter> three times to exit monitor mode\n");

	for (;;) {
		pollfd fds[1];

		fds[0].fd = 0;
		fds[0].events = POLLIN;
		poll(fds, 1, 500);

		if (fds[0].revents == POLLIN) {
			int c;
			read(0, &c, 1);

			if (cancels-- == 0)
				exit(0);
		}

#warning implement this

//		if (g_dev != nullptr)
//			g_dev->dump_one = true;
	}
}

}

int
px4io_main(int argc, char *argv[])
{
	/* check for sufficient number of arguments */
	if (argc < 2)
		goto out;

	if (!strcmp(argv[1], "start"))
		start(argc - 1, argv + 1);

	if (!strcmp(argv[1], "limit")) {

		if (g_dev != nullptr) {

			if ((argc > 2)) {
				g_dev->set_update_rate(atoi(argv[2]));
			} else {
				errx(1, "missing argument (50 - 200 Hz)");
				return 1;
			}
		}
		exit(0);
	}

	if (!strcmp(argv[1], "current")) {
		if (g_dev != nullptr) {
			if ((argc > 3)) {
				g_dev->set_battery_current_scaling(atof(argv[2]), atof(argv[3]));
			} else {
				errx(1, "missing argument (apm_per_volt, amp_offset)");
				return 1;
			}
		}
		exit(0);
	}

	if (!strcmp(argv[1], "failsafe")) {

		if (argc < 3) {
			errx(1, "failsafe command needs at least one channel value (ppm)");
		}

		if (g_dev != nullptr) {

			/* set values for first 8 channels, fill unassigned channels with 1500. */
			uint16_t failsafe[8];

			for (int i = 0; i < sizeof(failsafe) / sizeof(failsafe[0]); i++)
			{
				/* set channel to commanline argument or to 900 for non-provided channels */
				if (argc > i + 2) {
					failsafe[i] = atoi(argv[i+2]);
					if (failsafe[i] < 800 || failsafe[i] > 2200) {
						errx(1, "value out of range of 800 < value < 2200. Aborting.");
					}
				} else {
					/* a zero value will result in stopping to output any pulse */
					failsafe[i] = 0;
				}
			}

			int ret = g_dev->set_failsafe_values(failsafe, sizeof(failsafe) / sizeof(failsafe[0]));

			if (ret != OK)
				errx(ret, "failed setting failsafe values");
		} else {
			errx(1, "not loaded");
		}
		exit(0);
	}

	if (!strcmp(argv[1], "min")) {

		if (argc < 3) {
			errx(1, "min command needs at least one channel value (PWM)");
		}

		if (g_dev != nullptr) {

			/* set values for first 8 channels, fill unassigned channels with 900. */
			uint16_t min[8];

			for (int i = 0; i < sizeof(min) / sizeof(min[0]); i++)
			{
				/* set channel to commanline argument or to 900 for non-provided channels */
				if (argc > i + 2) {
					min[i] = atoi(argv[i+2]);
					if (min[i] < 900 || min[i] > 1200) {
						errx(1, "value out of range of 900 < value < 1200. Aborting.");
					}
				} else {
					/* a zero value will the default */
					min[i] = 0;
				}
			}

			int ret = g_dev->set_min_values(min, sizeof(min) / sizeof(min[0]));

			if (ret != OK)
				errx(ret, "failed setting min values");
		} else {
			errx(1, "not loaded");
		}
		exit(0);
	}

	if (!strcmp(argv[1], "max")) {

		if (argc < 3) {
			errx(1, "max command needs at least one channel value (PWM)");
		}

		if (g_dev != nullptr) {

			/* set values for first 8 channels, fill unassigned channels with 2100. */
			uint16_t max[8];

			for (int i = 0; i < sizeof(max) / sizeof(max[0]); i++)
			{
				/* set channel to commanline argument or to 2100 for non-provided channels */
				if (argc > i + 2) {
					max[i] = atoi(argv[i+2]);
					if (max[i] < 1800 || max[i] > 2100) {
						errx(1, "value out of range of 1800 < value < 2100. Aborting.");
					}
				} else {
					/* a zero value will the default */
					max[i] = 0;
				}
			}

			int ret = g_dev->set_max_values(max, sizeof(max) / sizeof(max[0]));

			if (ret != OK)
				errx(ret, "failed setting max values");
		} else {
			errx(1, "not loaded");
		}
		exit(0);
	}

	if (!strcmp(argv[1], "idle")) {

		if (argc < 3) {
			errx(1, "max command needs at least one channel value (PWM)");
		}

		if (g_dev != nullptr) {

			/* set values for first 8 channels, fill unassigned channels with 0. */
			uint16_t idle[8];

			for (int i = 0; i < sizeof(idle) / sizeof(idle[0]); i++)
			{
				/* set channel to commanline argument or to 0 for non-provided channels */
				if (argc > i + 2) {
					idle[i] = atoi(argv[i+2]);
					if (idle[i] < 900 || idle[i] > 2100) {
						errx(1, "value out of range of 900 < value < 2100. Aborting.");
					}
				} else {
					/* a zero value will the default */
					idle[i] = 0;
				}
			}

			int ret = g_dev->set_idle_values(idle, sizeof(idle) / sizeof(idle[0]));

			if (ret != OK)
				errx(ret, "failed setting idle values");
		} else {
			errx(1, "not loaded");
		}
		exit(0);
	}

	if (!strcmp(argv[1], "recovery")) {

		if (g_dev != nullptr) {
			/*
			 * Enable in-air restart support.
			 * We can cheat and call the driver directly, as it
		 	 * doesn't reference filp in ioctl()
			 */
			g_dev->ioctl(nullptr, PX4IO_INAIR_RESTART_ENABLE, 1);
		} else {
			errx(1, "not loaded");
		}
		exit(0);
	}

	if (!strcmp(argv[1], "stop")) {

		if (g_dev != nullptr) {
			/* stop the driver */
			delete g_dev;
		} else {
			errx(1, "not loaded");
		}
		exit(0);
	}


	if (!strcmp(argv[1], "status")) {

		if (g_dev != nullptr) {
			printf("[px4io] loaded\n");
			g_dev->print_status();
		} else {
			printf("[px4io] not loaded\n");
		}

		exit(0);
	}

	if (!strcmp(argv[1], "debug")) {
		if (argc <= 2) {
			printf("usage: px4io debug LEVEL\n");
			exit(1);
		}
		if (g_dev == nullptr) {
			printf("px4io is not started\n");
			exit(1);
		}
		uint8_t level = atoi(argv[2]);
		/* we can cheat and call the driver directly, as it
		 * doesn't reference filp in ioctl()
		 */
		int ret = g_dev->ioctl(nullptr, PX4IO_SET_DEBUG, level);
		if (ret != 0) {
			printf("SET_DEBUG failed - %d\n", ret);
			exit(1);
		}
		printf("SET_DEBUG %u OK\n", (unsigned)level);
		exit(0);
	}

	/* note, stop not currently implemented */

	if (!strcmp(argv[1], "update")) {

		if (g_dev != nullptr) {
			printf("[px4io] loaded, detaching first\n");
			/* stop the driver */
			delete g_dev;
		}

		PX4IO_Uploader *up;
		const char *fn[3];

		/* work out what we're uploading... */
		if (argc > 2) {
			fn[0] = argv[2];
			fn[1] = nullptr;

		} else {
			fn[0] = "/fs/microsd/px4io.bin";
			fn[1] =	"/etc/px4io.bin";
			fn[2] =	nullptr;
		}

		up = new PX4IO_Uploader;
		int ret = up->upload(&fn[0]);
		delete up;

		switch (ret) {
		case OK:
			break;

		case -ENOENT:
			errx(1, "PX4IO firmware file not found");

		case -EEXIST:
		case -EIO:
			errx(1, "error updating PX4IO - check that bootloader mode is enabled");

		case -EINVAL:
			errx(1, "verify failed - retry the update");

		case -ETIMEDOUT:
			errx(1, "timed out waiting for bootloader - power-cycle and try again");

		default:
			errx(1, "unexpected error %d", ret);
		}

		return ret;
	}

	if (!strcmp(argv[1], "rx_dsm") ||
	    !strcmp(argv[1], "rx_dsm_10bit") ||
	    !strcmp(argv[1], "rx_dsm_11bit") ||
	    !strcmp(argv[1], "rx_sbus") ||
	    !strcmp(argv[1], "rx_ppm"))
		errx(0, "receiver type is automatically detected, option '%s' is deprecated", argv[1]);

	if (!strcmp(argv[1], "test"))
		test();

	if (!strcmp(argv[1], "monitor"))
		monitor();

	if (!strcmp(argv[1], "bind"))
		bind(argc, argv);

	out:
	errx(1, "need a command, try 'start', 'stop', 'status', 'test', 'monitor', 'debug',\n 'recovery', 'limit', 'current', 'failsafe', 'min, 'max',\n 'idle', 'bind' or 'update'");
}<|MERGE_RESOLUTION|>--- conflicted
+++ resolved
@@ -167,7 +167,6 @@
 	int			set_failsafe_values(const uint16_t *vals, unsigned len);
 
 	/**
-<<<<<<< HEAD
 	 * Set the minimum PWM signals when armed
 	 */
 	int 			set_min_values(const uint16_t *vals, unsigned len);
@@ -183,14 +182,10 @@
 	int 			set_idle_values(const uint16_t *vals, unsigned len);
 
 	/**
-	* Print the current status of IO
-	*/
-=======
 	 * Print IO status.
 	 *
 	 * Print all relevant IO status information
 	 */
->>>>>>> d90345a1
 	void			print_status();
 
 	/**
@@ -235,30 +230,17 @@
 	uint16_t		_alarms;		///<Various IO alarms
 
 	/* subscribed topics */
-<<<<<<< HEAD
-	int			_t_actuators;	///< actuator controls topic
+	int			_t_actuators;		///< actuator controls topic
 	int			_t_actuator_armed;	///< system armed control topic
-	int 			_t_vehicle_control_mode;	///< vehicle control mode topic
-	int			_t_param;	///< parameter update topic
+	int 			_t_vehicle_control_mode;///< vehicle control mode topic
+	int			_t_param;		///< parameter update topic
 
 	/* advertised topics */
-	orb_advert_t 		_to_input_rc;	///< rc inputs from io
+	orb_advert_t 		_to_input_rc;		///< rc inputs from io
 	orb_advert_t 		_to_actuators_effective; ///< effective actuator controls topic
-	orb_advert_t		_to_outputs;	///< mixed servo outputs topic
-	orb_advert_t		_to_battery;	///< battery status / voltage
-	orb_advert_t		_to_safety;	///< status of safety
-=======
-	int			_t_actuators;		///<actuator controls topic
-	int			_t_armed;		///<system armed control topic
-	int 			_t_vstatus;		///<system / vehicle status
-	int			_t_param;		///<parameter update topic
-
-	/* advertised topics */
-	orb_advert_t 		_to_input_rc;		///<rc inputs from IO topic
-	orb_advert_t 		_to_actuators_effective; ///<effective actuator controls topic
-	orb_advert_t		_to_outputs;		///<mixed servo outputs topic
-	orb_advert_t		_to_battery;		///<battery status / voltage topic
->>>>>>> d90345a1
+	orb_advert_t		_to_outputs;		///< mixed servo outputs topic
+	orb_advert_t		_to_battery;		///< battery status / voltage
+	orb_advert_t		_to_safety;		///< status of safety
 
 	actuator_outputs_s	_outputs;		///<mixed outputs
 	actuator_controls_effective_s _controls_effective; ///<effective controls
@@ -809,7 +791,7 @@
 				// See if bind parameter has been set, and reset it to 0
 				param_get(dsm_bind_param = param_find("RC_DSM_BIND"), &dsm_bind_val);
 				if (dsm_bind_val) {
-					if (!(_status & PX4IO_P_STATUS_FLAGS_ARMED)) {
+					if (!(_status & PX4IO_P_STATUS_FLAGS_OUTPUTS_ARMED)) {
 						if ((dsm_bind_val == 1) || (dsm_bind_val == 2)) {
 							mavlink_log_info(mavlink_fd, "[IO] binding dsm%c rx", dsm_bind_val == 1 ? '2' : 'x');
 							ioctl(nullptr, DSM_BIND_START, dsm_bind_val == 1 ? 3 : 7);
@@ -929,11 +911,6 @@
 	uint16_t set = 0;
 	uint16_t clear = 0;
 
-<<<<<<< HEAD
-	_system_armed = armed.armed;
-
-=======
->>>>>>> d90345a1
 	if (armed.armed && !armed.lockdown) {
 		set |= PX4IO_P_SETUP_ARMING_FMU_ARMED;
 	} else {
