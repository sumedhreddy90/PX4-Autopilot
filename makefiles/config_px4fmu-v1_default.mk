--- conflicted
+++ resolved
@@ -81,17 +81,10 @@
 #
 MODULES		+= modules/fw_pos_control_l1
 MODULES		+= modules/fw_att_control
-<<<<<<< HEAD
 MODULES		+= modules/mc_att_control_vector
 MODULES		+= modules/mc_pos_control
-MODULES		+= examples/flow_position_control
-MODULES		+= examples/flow_speed_control
-=======
-MODULES		+= modules/multirotor_att_control
-MODULES		+= modules/multirotor_pos_control
 #MODULES		+= examples/flow_position_control
 #MODULES		+= examples/flow_speed_control
->>>>>>> 40196275
 
 #
 # Logging
