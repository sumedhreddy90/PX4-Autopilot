/****************************************************************************
 *
 *   Copyright (C) 2012 PX4 Development Team. All rights reserved.
 *   Author: Lorenz Meier <lm@inf.ethz.ch>
 *
 * Redistribution and use in source and binary forms, with or without
 * modification, are permitted provided that the following conditions
 * are met:
 *
 * 1. Redistributions of source code must retain the above copyright
 *    notice, this list of conditions and the following disclaimer.
 * 2. Redistributions in binary form must reproduce the above copyright
 *    notice, this list of conditions and the following disclaimer in
 *    the documentation and/or other materials provided with the
 *    distribution.
 * 3. Neither the name PX4 nor the names of its contributors may be
 *    used to endorse or promote products derived from this software
 *    without specific prior written permission.
 *
 * THIS SOFTWARE IS PROVIDED BY THE COPYRIGHT HOLDERS AND CONTRIBUTORS
 * "AS IS" AND ANY EXPRESS OR IMPLIED WARRANTIES, INCLUDING, BUT NOT
 * LIMITED TO, THE IMPLIED WARRANTIES OF MERCHANTABILITY AND FITNESS
 * FOR A PARTICULAR PURPOSE ARE DISCLAIMED. IN NO EVENT SHALL THE
 * COPYRIGHT OWNER OR CONTRIBUTORS BE LIABLE FOR ANY DIRECT, INDIRECT,
 * INCIDENTAL, SPECIAL, EXEMPLARY, OR CONSEQUENTIAL DAMAGES (INCLUDING,
 * BUT NOT LIMITED TO, PROCUREMENT OF SUBSTITUTE GOODS OR SERVICES; LOSS
 * OF USE, DATA, OR PROFITS; OR BUSINESS INTERRUPTION) HOWEVER CAUSED
 * AND ON ANY THEORY OF LIABILITY, WHETHER IN CONTRACT, STRICT
 * LIABILITY, OR TORT (INCLUDING NEGLIGENCE OR OTHERWISE) ARISING IN
 * ANY WAY OUT OF THE USE OF THIS SOFTWARE, EVEN IF ADVISED OF THE
 * POSSIBILITY OF SUCH DAMAGE.
 *
 ****************************************************************************/

/**
 * @file mavlink_receiver.c
 * MAVLink protocol message receive and dispatch
 *
 * @author Lorenz Meier <lm@inf.ethz.ch>
 */

/* XXX trim includes */
#include <nuttx/config.h>
#include <unistd.h>
#include <pthread.h>
#include <stdio.h>
#include <math.h>
#include <stdbool.h>
#include <fcntl.h>
#include <mqueue.h>
#include <string.h>
#include "mavlink_bridge_header.h"
#include <v1.0/common/mavlink.h>
#include <drivers/drv_hrt.h>
#include <time.h>
#include <float.h>
#include <unistd.h>
#include <nuttx/sched.h>
#include <sys/prctl.h>
#include <termios.h>
#include <errno.h>
#include <stdlib.h>
#include <poll.h>

#include <systemlib/param/param.h>
#include <systemlib/systemlib.h>

#include "waypoints.h"
#include "mavlink_log.h"
#include "orb_topics.h"
#include "missionlib.h"
#include "mavlink_hil.h"
#include "mavlink_parameters.h"
#include "util.h"

/* XXX should be in a header somewhere */
pthread_t receive_start(int uart);

static void handle_message(mavlink_message_t *msg);
static void *receive_thread(void *arg);

static mavlink_status_t status;
static struct vehicle_vicon_position_s vicon_position;
static struct vehicle_command_s vcmd;
static struct offboard_control_setpoint_s offboard_control_sp;

struct vehicle_global_position_s hil_global_pos;
struct vehicle_attitude_s hil_attitude;
orb_advert_t pub_hil_global_pos = -1;
orb_advert_t pub_hil_attitude = -1;

static orb_advert_t cmd_pub = -1;
static orb_advert_t flow_pub = -1;

static orb_advert_t offboard_control_sp_pub = -1;
static orb_advert_t vicon_position_pub = -1;

extern bool gcs_link;

static void
handle_message(mavlink_message_t *msg)
{
	if (msg->msgid == MAVLINK_MSG_ID_COMMAND_LONG) {

		mavlink_command_long_t cmd_mavlink;
		mavlink_msg_command_long_decode(msg, &cmd_mavlink);

		if (cmd_mavlink.target_system == mavlink_system.sysid && ((cmd_mavlink.target_component == mavlink_system.compid)
			|| (cmd_mavlink.target_component == MAV_COMP_ID_ALL))) {
			//check for MAVLINK terminate command
			if (cmd_mavlink.command == MAV_CMD_PREFLIGHT_REBOOT_SHUTDOWN && ((int)cmd_mavlink.param1) == 3) {
				/* This is the link shutdown command, terminate mavlink */
				printf("[mavlink] Terminating .. \n");
				fflush(stdout);
				usleep(50000);

				/* terminate other threads and this thread */
				thread_should_exit = true;

			} else {

				/* Copy the content of mavlink_command_long_t cmd_mavlink into command_t cmd */
				vcmd.param1 = cmd_mavlink.param1;
				vcmd.param2 = cmd_mavlink.param2;
				vcmd.param3 = cmd_mavlink.param3;
				vcmd.param4 = cmd_mavlink.param4;
				vcmd.param5 = cmd_mavlink.param5;
				vcmd.param6 = cmd_mavlink.param6;
				vcmd.param7 = cmd_mavlink.param7;
				vcmd.command = cmd_mavlink.command;
				vcmd.target_system = cmd_mavlink.target_system;
				vcmd.target_component = cmd_mavlink.target_component;
				vcmd.source_system = msg->sysid;
				vcmd.source_component = msg->compid;
				vcmd.confirmation =  cmd_mavlink.confirmation;

				/* check if topic is advertised */
				if (cmd_pub <= 0) {
					cmd_pub = orb_advertise(ORB_ID(vehicle_command), &vcmd);
				}
				/* publish */
				orb_publish(ORB_ID(vehicle_command), cmd_pub, &vcmd);
			}
		}
	}

	if (msg->msgid == MAVLINK_MSG_ID_OPTICAL_FLOW) {
		mavlink_optical_flow_t flow;
		mavlink_msg_optical_flow_decode(msg, &flow);

		struct optical_flow_s f;

		f.timestamp = flow.time_usec;
		f.flow_raw_x = flow.flow_x;
		f.flow_raw_y = flow.flow_y;
		f.flow_comp_x_m = flow.flow_comp_m_x;
		f.flow_comp_y_m = flow.flow_comp_m_y;
		f.ground_distance_m = flow.ground_distance;
		f.quality = flow.quality;
		f.sensor_id = flow.sensor_id;

		/* check if topic is advertised */
		if (flow_pub <= 0) {
			flow_pub = orb_advertise(ORB_ID(optical_flow), &f);
		} else {
			/* publish */
			orb_publish(ORB_ID(optical_flow), flow_pub, &f);
		}
	}

	if (msg->msgid == MAVLINK_MSG_ID_SET_MODE) {
		/* Set mode on request */
		mavlink_set_mode_t new_mode;
		mavlink_msg_set_mode_decode(msg, &new_mode);

		/* Copy the content of mavlink_command_long_t cmd_mavlink into command_t cmd */
		vcmd.param1 = new_mode.base_mode;
		vcmd.param2 = new_mode.custom_mode;
		vcmd.param3 = 0;
		vcmd.param4 = 0;
		vcmd.param5 = 0;
		vcmd.param6 = 0;
		vcmd.param7 = 0;
		vcmd.command = MAV_CMD_DO_SET_MODE;
		vcmd.target_system = new_mode.target_system;
		vcmd.target_component = MAV_COMP_ID_ALL;
		vcmd.source_system = msg->sysid;
		vcmd.source_component = msg->compid;
		vcmd.confirmation = 1;

		/* check if topic is advertised */
		if (cmd_pub <= 0) {
			cmd_pub = orb_advertise(ORB_ID(vehicle_command), &vcmd);
		} else {
			/* create command */
			orb_publish(ORB_ID(vehicle_command), cmd_pub, &vcmd);
		}
	}

	/* Handle Vicon position estimates */
	if (msg->msgid == MAVLINK_MSG_ID_VICON_POSITION_ESTIMATE) {
		mavlink_vicon_position_estimate_t pos;
		mavlink_msg_vicon_position_estimate_decode(msg, &pos);

		vicon_position.timestamp = hrt_absolute_time();

		vicon_position.x = pos.x;
		vicon_position.y = pos.y;
		vicon_position.z = pos.z;

		vicon_position.roll = pos.roll;
		vicon_position.pitch = pos.pitch;
		vicon_position.yaw = pos.yaw;

		if (vicon_position_pub <= 0) {
			vicon_position_pub = orb_advertise(ORB_ID(vehicle_vicon_position), &vicon_position);
		} else {
			orb_publish(ORB_ID(vehicle_vicon_position), vicon_position_pub, &vicon_position);
		}
	}

	/* Handle quadrotor motor setpoints */

	if (msg->msgid == MAVLINK_MSG_ID_SET_QUAD_SWARM_ROLL_PITCH_YAW_THRUST) {
		mavlink_set_quad_swarm_roll_pitch_yaw_thrust_t quad_motors_setpoint;
		mavlink_msg_set_quad_swarm_roll_pitch_yaw_thrust_decode(msg, &quad_motors_setpoint);

		if (mavlink_system.sysid < 4) {

			/* switch to a receiving link mode */
			gcs_link = false;

			/* 
			 * rate control mode - defined by MAVLink
			 */

			uint8_t ml_mode = 0;
			bool ml_armed = false;

			switch (quad_motors_setpoint.mode) {
				case 0:
					ml_armed = false;
					break;
				case 1:
					ml_mode = OFFBOARD_CONTROL_MODE_DIRECT_RATES;
					ml_armed = true;

					break;
				case 2:
					ml_mode = OFFBOARD_CONTROL_MODE_DIRECT_ATTITUDE;
					ml_armed = true;

					break;
				case 3:
					ml_mode = OFFBOARD_CONTROL_MODE_DIRECT_VELOCITY;
					break;
				case 4:
					ml_mode = OFFBOARD_CONTROL_MODE_DIRECT_POSITION;
					break;
			}

			offboard_control_sp.p1 = (float)quad_motors_setpoint.roll[mavlink_system.sysid-1]   / (float)INT16_MAX;
			offboard_control_sp.p2 = (float)quad_motors_setpoint.pitch[mavlink_system.sysid-1]  / (float)INT16_MAX;
			offboard_control_sp.p3 = (float)quad_motors_setpoint.yaw[mavlink_system.sysid-1]    / (float)INT16_MAX;
			offboard_control_sp.p4 = (float)quad_motors_setpoint.thrust[mavlink_system.sysid-1] / (float)UINT16_MAX;

			if (quad_motors_setpoint.thrust[mavlink_system.sysid-1] == 0) {
				ml_armed = false;
			}

			offboard_control_sp.armed = ml_armed;
			offboard_control_sp.mode = ml_mode;

			offboard_control_sp.timestamp = hrt_absolute_time();

			/* check if topic has to be advertised */
			if (offboard_control_sp_pub <= 0) {
				offboard_control_sp_pub = orb_advertise(ORB_ID(offboard_control_setpoint), &offboard_control_sp);
			} else {
				/* Publish */
				orb_publish(ORB_ID(offboard_control_setpoint), offboard_control_sp_pub, &offboard_control_sp);
			}
		}
	}

	/*
	 * Only decode hil messages in HIL mode.
	 *
	 * The HIL mode is enabled by the HIL bit flag
	 * in the system mode. Either send a set mode
	 * COMMAND_LONG message or a SET_MODE message
	 */

	if (mavlink_hil_enabled) {

		if (msg->msgid == MAVLINK_MSG_ID_HIL_STATE) {

			mavlink_hil_state_t hil_state;
			mavlink_msg_hil_state_decode(msg, &hil_state);

			/* Calculate Rotation Matrix */
			//TODO: better clarification which app does this, atm we have a ekf for quadrotors which does this, but there is no such thing if fly in fixed wing mode

<<<<<<< HEAD
			if(mavlink_system.type == MAV_TYPE_FIXED_WING) {
=======
			if (mavlink_system.type == MAV_TYPE_FIXED_WING) {
>>>>>>> 03076a72
				//TODO: assuming low pitch and roll values for now
				hil_attitude.R[0][0] = cosf(hil_state.yaw);
				hil_attitude.R[0][1] = sinf(hil_state.yaw);
				hil_attitude.R[0][2] = 0.0f;

				hil_attitude.R[1][0] = -sinf(hil_state.yaw);
				hil_attitude.R[1][1] = cosf(hil_state.yaw);
				hil_attitude.R[1][2] = 0.0f;

				hil_attitude.R[2][0] = 0.0f;
				hil_attitude.R[2][1] = 0.0f;
				hil_attitude.R[2][2] = 1.0f;

				hil_attitude.R_valid = true;
			}

			hil_global_pos.lat = hil_state.lat;
			hil_global_pos.lon = hil_state.lon;
			hil_global_pos.alt = hil_state.alt / 1000.0f;
			hil_global_pos.vx = hil_state.vx / 100.0f;
			hil_global_pos.vy = hil_state.vy / 100.0f;
			hil_global_pos.vz = hil_state.vz / 100.0f;


			/* set timestamp and notify processes (broadcast) */
			hil_global_pos.timestamp = hrt_absolute_time();
			orb_publish(ORB_ID(vehicle_global_position), pub_hil_global_pos, &hil_global_pos);

			hil_attitude.roll = hil_state.roll;
			hil_attitude.pitch = hil_state.pitch;
			hil_attitude.yaw = hil_state.yaw;
			hil_attitude.rollspeed = hil_state.rollspeed;
			hil_attitude.pitchspeed = hil_state.pitchspeed;
			hil_attitude.yawspeed = hil_state.yawspeed;

			/* set timestamp and notify processes (broadcast) */
			hil_attitude.counter++;
			hil_attitude.timestamp = hrt_absolute_time();
			orb_publish(ORB_ID(vehicle_attitude), pub_hil_attitude, &hil_attitude);
		}

		if (msg->msgid == MAVLINK_MSG_ID_MANUAL_CONTROL) {
			mavlink_manual_control_t man;
			mavlink_msg_manual_control_decode(msg, &man);

			struct rc_channels_s rc_hil;
			memset(&rc_hil, 0, sizeof(rc_hil));
			static orb_advert_t rc_pub = 0;

			rc_hil.timestamp = hrt_absolute_time();
			rc_hil.chan_count = 4;

			rc_hil.chan[0].scaled = man.x / 1000.0f;
			rc_hil.chan[1].scaled = man.y / 1000.0f;
			rc_hil.chan[2].scaled = man.r / 1000.0f;
			rc_hil.chan[3].scaled = man.z / 1000.0f;

			struct manual_control_setpoint_s mc;
			static orb_advert_t mc_pub = 0;

			int manual_sub = orb_subscribe(ORB_ID(manual_control_setpoint));

			/* get a copy first, to prevent altering values that are not sent by the mavlink command */
			orb_copy(ORB_ID(manual_control_setpoint), manual_sub, &mc);

			mc.timestamp = rc_hil.timestamp;
			mc.roll = man.x / 1000.0f;
			mc.pitch = man.y / 1000.0f;
			mc.yaw = man.r / 1000.0f;
			mc.throttle = man.z / 1000.0f;

			/* fake RC channels with manual control input from simulator */


			if (rc_pub == 0) {
				rc_pub = orb_advertise(ORB_ID(rc_channels), &rc_hil);
			} else {
				orb_publish(ORB_ID(rc_channels), rc_pub, &rc_hil);
			}

			if (mc_pub == 0) {
				mc_pub = orb_advertise(ORB_ID(manual_control_setpoint), &mc);
			} else {
				orb_publish(ORB_ID(manual_control_setpoint), mc_pub, &mc);
			}
		}
	}
}


/**
 * Receive data from UART.
 */
static void *
receive_thread(void *arg)
{
	int uart_fd = *((int*)arg);

	const int timeout = 1000;
	uint8_t ch;

	mavlink_message_t msg;

	prctl(PR_SET_NAME, "mavlink uart rcv", getpid());

	while (!thread_should_exit) {

		struct pollfd fds[] = { { .fd = uart_fd, .events = POLLIN } };

		if (poll(fds, 1, timeout) > 0) {
			/* non-blocking read until buffer is empty */
			int nread = 0;

			do {
				nread = read(uart_fd, &ch, 1);

				if (mavlink_parse_char(chan, ch, &msg, &status)) { //parse the char
					/* handle generic messages and commands */
					handle_message(&msg);

					/* Handle packet with waypoint component */
					mavlink_wpm_message_handler(&msg, &global_pos, &local_pos);

					/* Handle packet with parameter component */
					mavlink_pm_message_handler(MAVLINK_COMM_0, &msg);
				}
			} while (nread > 0);
		}
	}

	return NULL;
}

pthread_t
receive_start(int uart)
{
	pthread_attr_t receiveloop_attr;
	pthread_attr_init(&receiveloop_attr);

	struct sched_param param;
  	param.sched_priority = SCHED_PRIORITY_MAX - 40;
  	(void)pthread_attr_setschedparam(&receiveloop_attr, &param);

	pthread_attr_setstacksize(&receiveloop_attr, 2048);

	pthread_t thread;
	pthread_create(&thread, &receiveloop_attr, receive_thread, &uart);
	return thread;
}<|MERGE_RESOLUTION|>--- conflicted
+++ resolved
@@ -301,11 +301,7 @@
 			/* Calculate Rotation Matrix */
 			//TODO: better clarification which app does this, atm we have a ekf for quadrotors which does this, but there is no such thing if fly in fixed wing mode
 
-<<<<<<< HEAD
-			if(mavlink_system.type == MAV_TYPE_FIXED_WING) {
-=======
 			if (mavlink_system.type == MAV_TYPE_FIXED_WING) {
->>>>>>> 03076a72
 				//TODO: assuming low pitch and roll values for now
 				hil_attitude.R[0][0] = cosf(hil_state.yaw);
 				hil_attitude.R[0][1] = sinf(hil_state.yaw);
